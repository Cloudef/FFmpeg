/*
 * FLV demuxer
 * Copyright (c) 2003 The FFmpeg Project
 *
 * This demuxer will generate a 1 byte extradata for VP6F content.
 * It is composed of:
 *  - upper 4bits: difference between encoded width and visible width
 *  - lower 4bits: difference between encoded height and visible height
 *
 * This file is part of FFmpeg.
 *
 * FFmpeg is free software; you can redistribute it and/or
 * modify it under the terms of the GNU Lesser General Public
 * License as published by the Free Software Foundation; either
 * version 2.1 of the License, or (at your option) any later version.
 *
 * FFmpeg is distributed in the hope that it will be useful,
 * but WITHOUT ANY WARRANTY; without even the implied warranty of
 * MERCHANTABILITY or FITNESS FOR A PARTICULAR PURPOSE.  See the GNU
 * Lesser General Public License for more details.
 *
 * You should have received a copy of the GNU Lesser General Public
 * License along with FFmpeg; if not, write to the Free Software
 * Foundation, Inc., 51 Franklin Street, Fifth Floor, Boston, MA 02110-1301 USA
 */

#include "libavutil/avstring.h"
#include "libavutil/channel_layout.h"
#include "libavutil/dict.h"
#include "libavutil/opt.h"
#include "libavutil/intfloat.h"
#include "libavutil/mathematics.h"
#include "libavcodec/bytestream.h"
#include "libavcodec/mpeg4audio.h"
#include "avformat.h"
#include "internal.h"
#include "avio_internal.h"
#include "flv.h"

#define VALIDATE_INDEX_TS_THRESH 2500

typedef struct FLVContext {
    const AVClass *class; ///< Class for private options.
    int trust_metadata;   ///< configure streams according onMetaData
    int wrong_dts;        ///< wrong dts due to negative cts
    uint8_t *new_extradata[FLV_STREAM_TYPE_NB];
    int new_extradata_size[FLV_STREAM_TYPE_NB];
    int last_sample_rate;
    int last_channels;
    struct {
        int64_t dts;
        int64_t pos;
    } validate_index[2];
    int validate_next;
    int validate_count;
    int searched_for_end;
} FLVContext;

static int probe(AVProbeData *p, int live)
{
    const uint8_t *d = p->buf;
    unsigned offset = AV_RB32(d + 5);

    if (d[0] == 'F' &&
        d[1] == 'L' &&
        d[2] == 'V' &&
        d[3] < 5 && d[5] == 0 &&
        offset + 100 < p->buf_size &&
        offset > 8) {
        int is_live = !memcmp(d + offset + 40, "NGINX RTMP", 10);

        if (live == is_live)
            return AVPROBE_SCORE_MAX;
    }
    return 0;
}

static int flv_probe(AVProbeData *p)
{
    return probe(p, 0);
}

static int live_flv_probe(AVProbeData *p)
{
    return probe(p, 1);
}

static AVStream *create_stream(AVFormatContext *s, int codec_type)
{
    AVStream *st = avformat_new_stream(s, NULL);
    if (!st)
        return NULL;
    st->codec->codec_type = codec_type;
    if (s->nb_streams>=3 ||(   s->nb_streams==2
                           && s->streams[0]->codec->codec_type != AVMEDIA_TYPE_SUBTITLE
                           && s->streams[1]->codec->codec_type != AVMEDIA_TYPE_SUBTITLE))
        s->ctx_flags &= ~AVFMTCTX_NOHEADER;

    avpriv_set_pts_info(st, 32, 1, 1000); /* 32 bit pts in ms */
    return st;
}

static int flv_same_audio_codec(AVCodecContext *acodec, int flags)
{
    int bits_per_coded_sample = (flags & FLV_AUDIO_SAMPLESIZE_MASK) ? 16 : 8;
    int flv_codecid           = flags & FLV_AUDIO_CODECID_MASK;
    int codec_id;

    if (!acodec->codec_id && !acodec->codec_tag)
        return 1;

    if (acodec->bits_per_coded_sample != bits_per_coded_sample)
        return 0;

    switch (flv_codecid) {
    // no distinction between S16 and S8 PCM codec flags
    case FLV_CODECID_PCM:
        codec_id = bits_per_coded_sample == 8
                   ? AV_CODEC_ID_PCM_U8
#if HAVE_BIGENDIAN
                   : AV_CODEC_ID_PCM_S16BE;
#else
                   : AV_CODEC_ID_PCM_S16LE;
#endif
        return codec_id == acodec->codec_id;
    case FLV_CODECID_PCM_LE:
        codec_id = bits_per_coded_sample == 8
                   ? AV_CODEC_ID_PCM_U8
                   : AV_CODEC_ID_PCM_S16LE;
        return codec_id == acodec->codec_id;
    case FLV_CODECID_AAC:
        return acodec->codec_id == AV_CODEC_ID_AAC;
    case FLV_CODECID_ADPCM:
        return acodec->codec_id == AV_CODEC_ID_ADPCM_SWF;
    case FLV_CODECID_SPEEX:
        return acodec->codec_id == AV_CODEC_ID_SPEEX;
    case FLV_CODECID_MP3:
        return acodec->codec_id == AV_CODEC_ID_MP3;
    case FLV_CODECID_NELLYMOSER_8KHZ_MONO:
    case FLV_CODECID_NELLYMOSER_16KHZ_MONO:
    case FLV_CODECID_NELLYMOSER:
        return acodec->codec_id == AV_CODEC_ID_NELLYMOSER;
    case FLV_CODECID_PCM_MULAW:
        return acodec->sample_rate == 8000 &&
               acodec->codec_id    == AV_CODEC_ID_PCM_MULAW;
    case FLV_CODECID_PCM_ALAW:
        return acodec->sample_rate == 8000 &&
               acodec->codec_id    == AV_CODEC_ID_PCM_ALAW;
    default:
        return acodec->codec_tag == (flv_codecid >> FLV_AUDIO_CODECID_OFFSET);
    }
}

static void flv_set_audio_codec(AVFormatContext *s, AVStream *astream,
                                AVCodecContext *acodec, int flv_codecid)
{
    switch (flv_codecid) {
    // no distinction between S16 and S8 PCM codec flags
    case FLV_CODECID_PCM:
        acodec->codec_id = acodec->bits_per_coded_sample == 8
                           ? AV_CODEC_ID_PCM_U8
#if HAVE_BIGENDIAN
                           : AV_CODEC_ID_PCM_S16BE;
#else
                           : AV_CODEC_ID_PCM_S16LE;
#endif
        break;
    case FLV_CODECID_PCM_LE:
        acodec->codec_id = acodec->bits_per_coded_sample == 8
                           ? AV_CODEC_ID_PCM_U8
                           : AV_CODEC_ID_PCM_S16LE;
        break;
    case FLV_CODECID_AAC:
        acodec->codec_id = AV_CODEC_ID_AAC;
        break;
    case FLV_CODECID_ADPCM:
        acodec->codec_id = AV_CODEC_ID_ADPCM_SWF;
        break;
    case FLV_CODECID_SPEEX:
        acodec->codec_id    = AV_CODEC_ID_SPEEX;
        acodec->sample_rate = 16000;
        break;
    case FLV_CODECID_MP3:
        acodec->codec_id      = AV_CODEC_ID_MP3;
        astream->need_parsing = AVSTREAM_PARSE_FULL;
        break;
    case FLV_CODECID_NELLYMOSER_8KHZ_MONO:
        // in case metadata does not otherwise declare samplerate
        acodec->sample_rate = 8000;
        acodec->codec_id    = AV_CODEC_ID_NELLYMOSER;
        break;
    case FLV_CODECID_NELLYMOSER_16KHZ_MONO:
        acodec->sample_rate = 16000;
        acodec->codec_id    = AV_CODEC_ID_NELLYMOSER;
        break;
    case FLV_CODECID_NELLYMOSER:
        acodec->codec_id = AV_CODEC_ID_NELLYMOSER;
        break;
    case FLV_CODECID_PCM_MULAW:
        acodec->sample_rate = 8000;
        acodec->codec_id    = AV_CODEC_ID_PCM_MULAW;
        break;
    case FLV_CODECID_PCM_ALAW:
        acodec->sample_rate = 8000;
        acodec->codec_id    = AV_CODEC_ID_PCM_ALAW;
        break;
    default:
        avpriv_request_sample(s, "Audio codec (%x)",
               flv_codecid >> FLV_AUDIO_CODECID_OFFSET);
        acodec->codec_tag = flv_codecid >> FLV_AUDIO_CODECID_OFFSET;
    }
}

static int flv_same_video_codec(AVCodecContext *vcodec, int flags)
{
    int flv_codecid = flags & FLV_VIDEO_CODECID_MASK;

    if (!vcodec->codec_id && !vcodec->codec_tag)
        return 1;

    switch (flv_codecid) {
    case FLV_CODECID_H263:
        return vcodec->codec_id == AV_CODEC_ID_FLV1;
    case FLV_CODECID_SCREEN:
        return vcodec->codec_id == AV_CODEC_ID_FLASHSV;
    case FLV_CODECID_SCREEN2:
        return vcodec->codec_id == AV_CODEC_ID_FLASHSV2;
    case FLV_CODECID_VP6:
        return vcodec->codec_id == AV_CODEC_ID_VP6F;
    case FLV_CODECID_VP6A:
        return vcodec->codec_id == AV_CODEC_ID_VP6A;
    case FLV_CODECID_H264:
        return vcodec->codec_id == AV_CODEC_ID_H264;
    default:
        return vcodec->codec_tag == flv_codecid;
    }
}

static int flv_set_video_codec(AVFormatContext *s, AVStream *vstream,
                               int flv_codecid, int read)
{
    AVCodecContext *vcodec = vstream->codec;
    switch (flv_codecid) {
    case FLV_CODECID_H263:
        vcodec->codec_id = AV_CODEC_ID_FLV1;
        break;
    case FLV_CODECID_REALH263:
        vcodec->codec_id = AV_CODEC_ID_H263;
        break; // Really mean it this time
    case FLV_CODECID_SCREEN:
        vcodec->codec_id = AV_CODEC_ID_FLASHSV;
        break;
    case FLV_CODECID_SCREEN2:
        vcodec->codec_id = AV_CODEC_ID_FLASHSV2;
        break;
    case FLV_CODECID_VP6:
        vcodec->codec_id = AV_CODEC_ID_VP6F;
    case FLV_CODECID_VP6A:
        if (flv_codecid == FLV_CODECID_VP6A)
            vcodec->codec_id = AV_CODEC_ID_VP6A;
        if (read) {
            if (vcodec->extradata_size != 1) {
                ff_alloc_extradata(vcodec, 1);
            }
            if (vcodec->extradata)
                vcodec->extradata[0] = avio_r8(s->pb);
            else
                avio_skip(s->pb, 1);
        }
        return 1;     // 1 byte body size adjustment for flv_read_packet()
    case FLV_CODECID_H264:
        vcodec->codec_id = AV_CODEC_ID_H264;
        vstream->need_parsing = AVSTREAM_PARSE_HEADERS;
        return 3;     // not 4, reading packet type will consume one byte
    case FLV_CODECID_MPEG4:
        vcodec->codec_id = AV_CODEC_ID_MPEG4;
        return 3;
    default:
        avpriv_request_sample(s, "Video codec (%x)", flv_codecid);
        vcodec->codec_tag = flv_codecid;
    }

    return 0;
}

static int amf_get_string(AVIOContext *ioc, char *buffer, int buffsize)
{
    int length = avio_rb16(ioc);
    if (length >= buffsize) {
        avio_skip(ioc, length);
        return -1;
    }

    avio_read(ioc, buffer, length);

    buffer[length] = '\0';

    return length;
}

static int parse_keyframes_index(AVFormatContext *s, AVIOContext *ioc,
                                 AVStream *vstream, int64_t max_pos)
{
    FLVContext *flv       = s->priv_data;
    unsigned int timeslen = 0, fileposlen = 0, i;
    char str_val[256];
    int64_t *times         = NULL;
    int64_t *filepositions = NULL;
    int ret                = AVERROR(ENOSYS);
    int64_t initial_pos    = avio_tell(ioc);

    if (vstream->nb_index_entries>0) {
        av_log(s, AV_LOG_WARNING, "Skipping duplicate index\n");
        return 0;
    }

    if (s->flags & AVFMT_FLAG_IGNIDX)
        return 0;

    while (avio_tell(ioc) < max_pos - 2 &&
           amf_get_string(ioc, str_val, sizeof(str_val)) > 0) {
        int64_t **current_array;
        unsigned int arraylen;

        // Expect array object in context
        if (avio_r8(ioc) != AMF_DATA_TYPE_ARRAY)
            break;

        arraylen = avio_rb32(ioc);
        if (arraylen>>28)
            break;

        if       (!strcmp(KEYFRAMES_TIMESTAMP_TAG , str_val) && !times) {
            current_array = &times;
            timeslen      = arraylen;
        } else if (!strcmp(KEYFRAMES_BYTEOFFSET_TAG, str_val) &&
                   !filepositions) {
            current_array = &filepositions;
            fileposlen    = arraylen;
        } else
            // unexpected metatag inside keyframes, will not use such
            // metadata for indexing
            break;

        if (!(*current_array = av_mallocz(sizeof(**current_array) * arraylen))) {
            ret = AVERROR(ENOMEM);
            goto finish;
        }

        for (i = 0; i < arraylen && avio_tell(ioc) < max_pos - 1; i++) {
            if (avio_r8(ioc) != AMF_DATA_TYPE_NUMBER)
                goto invalid;
            current_array[0][i] = av_int2double(avio_rb64(ioc));
        }
        if (times && filepositions) {
            // All done, exiting at a position allowing amf_parse_object
            // to finish parsing the object
            ret = 0;
            break;
        }
    }

    if (timeslen == fileposlen && fileposlen>1 && max_pos <= filepositions[0]) {
        for (i = 0; i < fileposlen; i++) {
            av_add_index_entry(vstream, filepositions[i], times[i] * 1000,
                               0, 0, AVINDEX_KEYFRAME);
            if (i < 2) {
                flv->validate_index[i].pos = filepositions[i];
                flv->validate_index[i].dts = times[i] * 1000;
                flv->validate_count        = i + 1;
            }
        }
    } else {
invalid:
        av_log(s, AV_LOG_WARNING, "Invalid keyframes object, skipping.\n");
    }

finish:
    av_freep(&times);
    av_freep(&filepositions);
    avio_seek(ioc, initial_pos, SEEK_SET);
    return ret;
}

static int amf_parse_object(AVFormatContext *s, AVStream *astream,
                            AVStream *vstream, const char *key,
                            int64_t max_pos, int depth)
{
    AVCodecContext *acodec, *vcodec;
    FLVContext *flv = s->priv_data;
    AVIOContext *ioc;
    AMFDataType amf_type;
    char str_val[1024];
    double num_val;

    num_val  = 0;
    ioc      = s->pb;
    amf_type = avio_r8(ioc);

    switch (amf_type) {
    case AMF_DATA_TYPE_NUMBER:
        num_val = av_int2double(avio_rb64(ioc));
        break;
    case AMF_DATA_TYPE_BOOL:
        num_val = avio_r8(ioc);
        break;
    case AMF_DATA_TYPE_STRING:
        if (amf_get_string(ioc, str_val, sizeof(str_val)) < 0) {
            av_log(s, AV_LOG_ERROR, "AMF_DATA_TYPE_STRING parsing failed\n");
            return -1;
        }
        break;
    case AMF_DATA_TYPE_OBJECT:
        if ((vstream || astream) && key &&
            ioc->seekable &&
            !strcmp(KEYFRAMES_TAG, key) && depth == 1)
            if (parse_keyframes_index(s, ioc, vstream ? vstream : astream,
                                      max_pos) < 0)
                av_log(s, AV_LOG_ERROR, "Keyframe index parsing failed\n");

        while (avio_tell(ioc) < max_pos - 2 &&
               amf_get_string(ioc, str_val, sizeof(str_val)) > 0)
            if (amf_parse_object(s, astream, vstream, str_val, max_pos,
                                 depth + 1) < 0)
                return -1;     // if we couldn't skip, bomb out.
        if (avio_r8(ioc) != AMF_END_OF_OBJECT) {
            av_log(s, AV_LOG_ERROR, "Missing AMF_END_OF_OBJECT in AMF_DATA_TYPE_OBJECT\n");
            return -1;
        }
        break;
    case AMF_DATA_TYPE_NULL:
    case AMF_DATA_TYPE_UNDEFINED:
    case AMF_DATA_TYPE_UNSUPPORTED:
        break;     // these take up no additional space
    case AMF_DATA_TYPE_MIXEDARRAY:
        avio_skip(ioc, 4);     // skip 32-bit max array index
        while (avio_tell(ioc) < max_pos - 2 &&
               amf_get_string(ioc, str_val, sizeof(str_val)) > 0)
            // this is the only case in which we would want a nested
            // parse to not skip over the object
            if (amf_parse_object(s, astream, vstream, str_val, max_pos,
                                 depth + 1) < 0)
                return -1;
        if (avio_r8(ioc) != AMF_END_OF_OBJECT) {
            av_log(s, AV_LOG_ERROR, "Missing AMF_END_OF_OBJECT in AMF_DATA_TYPE_MIXEDARRAY\n");
            return -1;
        }
        break;
    case AMF_DATA_TYPE_ARRAY:
    {
        unsigned int arraylen, i;

        arraylen = avio_rb32(ioc);
        for (i = 0; i < arraylen && avio_tell(ioc) < max_pos - 1; i++)
            if (amf_parse_object(s, NULL, NULL, NULL, max_pos,
                                 depth + 1) < 0)
                return -1;      // if we couldn't skip, bomb out.
    }
    break;
    case AMF_DATA_TYPE_DATE:
        avio_skip(ioc, 8 + 2);  // timestamp (double) and UTC offset (int16)
        break;
    default:                    // unsupported type, we couldn't skip
        av_log(s, AV_LOG_ERROR, "unsupported amf type %d\n", amf_type);
        return -1;
    }

    if (key) {
        acodec = astream ? astream->codec : NULL;
        vcodec = vstream ? vstream->codec : NULL;

        // stream info doesn't live any deeper than the first object
        if (depth == 1) {
            if (amf_type == AMF_DATA_TYPE_NUMBER ||
                amf_type == AMF_DATA_TYPE_BOOL) {
                if (!strcmp(key, "duration"))
                    s->duration = num_val * AV_TIME_BASE;
                else if (!strcmp(key, "videodatarate") && vcodec &&
                         0 <= (int)(num_val * 1024.0))
                    vcodec->bit_rate = num_val * 1024.0;
                else if (!strcmp(key, "audiodatarate") && acodec &&
                         0 <= (int)(num_val * 1024.0))
                    acodec->bit_rate = num_val * 1024.0;
                else if (!strcmp(key, "datastream")) {
                    AVStream *st = create_stream(s, AVMEDIA_TYPE_SUBTITLE);
                    if (!st)
                        return AVERROR(ENOMEM);
                    st->codec->codec_id = AV_CODEC_ID_TEXT;
                } else if (flv->trust_metadata) {
                    if (!strcmp(key, "videocodecid") && vcodec) {
                        flv_set_video_codec(s, vstream, num_val, 0);
                    } else if (!strcmp(key, "audiocodecid") && acodec) {
                        int id = ((int)num_val) << FLV_AUDIO_CODECID_OFFSET;
                        flv_set_audio_codec(s, astream, acodec, id);
                    } else if (!strcmp(key, "audiosamplerate") && acodec) {
                        acodec->sample_rate = num_val;
                    } else if (!strcmp(key, "audiosamplesize") && acodec) {
                        acodec->bits_per_coded_sample = num_val;
                    } else if (!strcmp(key, "stereo") && acodec) {
                        acodec->channels       = num_val + 1;
                        acodec->channel_layout = acodec->channels == 2 ?
                                                 AV_CH_LAYOUT_STEREO :
                                                 AV_CH_LAYOUT_MONO;
                    } else if (!strcmp(key, "width") && vcodec) {
                        vcodec->width = num_val;
                    } else if (!strcmp(key, "height") && vcodec) {
                        vcodec->height = num_val;
                    }
                }
            }
        }

        if (amf_type == AMF_DATA_TYPE_OBJECT && s->nb_streams == 1 &&
           ((!acodec && !strcmp(key, "audiocodecid")) ||
            (!vcodec && !strcmp(key, "videocodecid"))))
                s->ctx_flags &= ~AVFMTCTX_NOHEADER; //If there is either audio/video missing, codecid will be an empty object

        if (!strcmp(key, "duration")        ||
            !strcmp(key, "filesize")        ||
            !strcmp(key, "width")           ||
            !strcmp(key, "height")          ||
            !strcmp(key, "videodatarate")   ||
            !strcmp(key, "framerate")       ||
            !strcmp(key, "videocodecid")    ||
            !strcmp(key, "audiodatarate")   ||
            !strcmp(key, "audiosamplerate") ||
            !strcmp(key, "audiosamplesize") ||
            !strcmp(key, "stereo")          ||
            !strcmp(key, "audiocodecid")    ||
            !strcmp(key, "datastream"))
            return 0;

        s->event_flags |= AVFMT_EVENT_FLAG_METADATA_UPDATED;
        if (amf_type == AMF_DATA_TYPE_BOOL) {
            av_strlcpy(str_val, num_val > 0 ? "true" : "false",
                       sizeof(str_val));
            av_dict_set(&s->metadata, key, str_val, 0);
        } else if (amf_type == AMF_DATA_TYPE_NUMBER) {
            snprintf(str_val, sizeof(str_val), "%.f", num_val);
            av_dict_set(&s->metadata, key, str_val, 0);
        } else if (amf_type == AMF_DATA_TYPE_STRING)
            av_dict_set(&s->metadata, key, str_val, 0);
    }

    return 0;
}

#define TYPE_ONTEXTDATA 1
#define TYPE_ONCAPTION 2
#define TYPE_UNKNOWN 9

static int flv_read_metabody(AVFormatContext *s, int64_t next_pos)
{
    AMFDataType type;
    AVStream *stream, *astream, *vstream;
    AVStream av_unused *dstream;
    AVIOContext *ioc;
    int i;
    // only needs to hold the string "onMetaData".
    // Anything longer is something we don't want.
    char buffer[11];

    astream = NULL;
    vstream = NULL;
    dstream = NULL;
    ioc     = s->pb;

    // first object needs to be "onMetaData" string
    type = avio_r8(ioc);
    if (type != AMF_DATA_TYPE_STRING ||
        amf_get_string(ioc, buffer, sizeof(buffer)) < 0)
        return TYPE_UNKNOWN;

    if (!strcmp(buffer, "onTextData"))
        return TYPE_ONTEXTDATA;

    if (!strcmp(buffer, "onCaption"))
        return TYPE_ONCAPTION;

    if (strcmp(buffer, "onMetaData") && strcmp(buffer, "onCuePoint"))
        return TYPE_UNKNOWN;

    // find the streams now so that amf_parse_object doesn't need to do
    // the lookup every time it is called.
    for (i = 0; i < s->nb_streams; i++) {
        stream = s->streams[i];
        if (stream->codec->codec_type == AVMEDIA_TYPE_VIDEO)
            vstream = stream;
        else if (stream->codec->codec_type == AVMEDIA_TYPE_AUDIO)
            astream = stream;
        else if (stream->codec->codec_type == AVMEDIA_TYPE_SUBTITLE)
            dstream = stream;
    }

    // parse the second object (we want a mixed array)
    if (amf_parse_object(s, astream, vstream, buffer, next_pos, 0) < 0)
        return -1;

    return 0;
}

static int flv_read_header(AVFormatContext *s)
{
    int offset, flags;

    avio_skip(s->pb, 4);
    flags = avio_r8(s->pb);

    s->ctx_flags |= AVFMTCTX_NOHEADER;

    if (flags & FLV_HEADER_FLAG_HASVIDEO)
        if (!create_stream(s, AVMEDIA_TYPE_VIDEO))
            return AVERROR(ENOMEM);
    if (flags & FLV_HEADER_FLAG_HASAUDIO)
        if (!create_stream(s, AVMEDIA_TYPE_AUDIO))
            return AVERROR(ENOMEM);
    // Flag doesn't indicate whether or not there is script-data present. Must
    // create that stream if it's encountered.

    offset = avio_rb32(s->pb);
    avio_seek(s->pb, offset, SEEK_SET);
    avio_skip(s->pb, 4);

    s->start_time = 0;

    return 0;
}

static int flv_read_close(AVFormatContext *s)
{
    int i;
    FLVContext *flv = s->priv_data;
    for (i=0; i<FLV_STREAM_TYPE_NB; i++)
        av_freep(&flv->new_extradata[i]);
    return 0;
}

static int flv_get_extradata(AVFormatContext *s, AVStream *st, int size)
{
    av_freep(&st->codec->extradata);
    if (ff_get_extradata(st->codec, s->pb, size) < 0)
        return AVERROR(ENOMEM);
    return 0;
}

static int flv_queue_extradata(FLVContext *flv, AVIOContext *pb, int stream,
                               int size)
{
    av_free(flv->new_extradata[stream]);
    flv->new_extradata[stream] = av_mallocz(size +
                                            FF_INPUT_BUFFER_PADDING_SIZE);
    if (!flv->new_extradata[stream])
        return AVERROR(ENOMEM);
    flv->new_extradata_size[stream] = size;
    avio_read(pb, flv->new_extradata[stream], size);
    return 0;
}

static void clear_index_entries(AVFormatContext *s, int64_t pos)
{
    int i, j, out;
    av_log(s, AV_LOG_WARNING,
           "Found invalid index entries, clearing the index.\n");
    for (i = 0; i < s->nb_streams; i++) {
        AVStream *st = s->streams[i];
        /* Remove all index entries that point to >= pos */
        out = 0;
        for (j = 0; j < st->nb_index_entries; j++)
            if (st->index_entries[j].pos < pos)
                st->index_entries[out++] = st->index_entries[j];
        st->nb_index_entries = out;
    }
}

static int amf_skip_tag(AVIOContext *pb, AMFDataType type)
{
    int nb = -1, ret, parse_name = 1;

    switch (type) {
    case AMF_DATA_TYPE_NUMBER:
        avio_skip(pb, 8);
        break;
    case AMF_DATA_TYPE_BOOL:
        avio_skip(pb, 1);
        break;
    case AMF_DATA_TYPE_STRING:
        avio_skip(pb, avio_rb16(pb));
        break;
    case AMF_DATA_TYPE_ARRAY:
        parse_name = 0;
    case AMF_DATA_TYPE_MIXEDARRAY:
        nb = avio_rb32(pb);
    case AMF_DATA_TYPE_OBJECT:
        while(!pb->eof_reached && (nb-- > 0 || type != AMF_DATA_TYPE_ARRAY)) {
            if (parse_name) {
                int size = avio_rb16(pb);
                if (!size) {
                    avio_skip(pb, 1);
                    break;
                }
                avio_skip(pb, size);
            }
            if ((ret = amf_skip_tag(pb, avio_r8(pb))) < 0)
                return ret;
        }
        break;
    case AMF_DATA_TYPE_NULL:
    case AMF_DATA_TYPE_OBJECT_END:
        break;
    default:
        return AVERROR_INVALIDDATA;
    }
    return 0;
}

static int flv_data_packet(AVFormatContext *s, AVPacket *pkt,
                           int64_t dts, int64_t next)
{
    AVIOContext *pb = s->pb;
    AVStream *st    = NULL;
    char buf[20];
    int ret = AVERROR_INVALIDDATA;
    int i, length = -1;
    int array = 0;

    switch (avio_r8(pb)) {
    case AMF_DATA_TYPE_ARRAY:
        array = 1;
    case AMF_DATA_TYPE_MIXEDARRAY:
        avio_seek(pb, 4, SEEK_CUR);
    case AMF_DATA_TYPE_OBJECT:
        break;
    default:
        goto skip;
    }

    while (array || (ret = amf_get_string(pb, buf, sizeof(buf))) > 0) {
        AMFDataType type = avio_r8(pb);
        if (type == AMF_DATA_TYPE_STRING && (array || !strcmp(buf, "text"))) {
            length = avio_rb16(pb);
            ret    = av_get_packet(pb, pkt, length);
            if (ret < 0)
                goto skip;
            else
                break;
        } else {
            if ((ret = amf_skip_tag(pb, type)) < 0)
                goto skip;
        }
    }

    if (length < 0) {
        ret = AVERROR_INVALIDDATA;
        goto skip;
    }

    for (i = 0; i < s->nb_streams; i++) {
        st = s->streams[i];
        if (st->codec->codec_type == AVMEDIA_TYPE_SUBTITLE)
            break;
    }

    if (i == s->nb_streams) {
        st = create_stream(s, AVMEDIA_TYPE_SUBTITLE);
        if (!st)
            return AVERROR(ENOMEM);
        st->codec->codec_id = AV_CODEC_ID_TEXT;
    }

    pkt->dts  = dts;
    pkt->pts  = dts;
    pkt->size = ret;

    pkt->stream_index = st->index;
    pkt->flags       |= AV_PKT_FLAG_KEY;

skip:
    avio_seek(s->pb, next + 4, SEEK_SET);

    return ret;
}

static int flv_read_packet(AVFormatContext *s, AVPacket *pkt)
{
    FLVContext *flv = s->priv_data;
    int ret, i, type, size, flags;
    int stream_type=-1;
    int64_t next, pos, meta_pos;
    int64_t dts, pts = AV_NOPTS_VALUE;
    int av_uninit(channels);
    int av_uninit(sample_rate);
    AVStream *st    = NULL;

    /* pkt size is repeated at end. skip it */
    for (;; avio_skip(s->pb, 4)) {
        pos  = avio_tell(s->pb);
        type = (avio_r8(s->pb) & 0x1F);
        size = avio_rb24(s->pb);
        dts  = avio_rb24(s->pb);
        dts |= avio_r8(s->pb) << 24;
<<<<<<< HEAD
        av_dlog(s, "type:%d, size:%d, dts:%"PRId64" pos:%"PRId64"\n", type, size, dts, avio_tell(s->pb));
        if (avio_feof(s->pb))
=======
        av_log(s, AV_LOG_TRACE, "type:%d, size:%d, dts:%"PRId64"\n", type, size, dts);
        if (s->pb->eof_reached)
>>>>>>> 1a3eb042
            return AVERROR_EOF;
        avio_skip(s->pb, 3); /* stream id, always 0 */
        flags = 0;

        if (flv->validate_next < flv->validate_count) {
            int64_t validate_pos = flv->validate_index[flv->validate_next].pos;
            if (pos == validate_pos) {
                if (FFABS(dts - flv->validate_index[flv->validate_next].dts) <=
                    VALIDATE_INDEX_TS_THRESH) {
                    flv->validate_next++;
                } else {
                    clear_index_entries(s, validate_pos);
                    flv->validate_count = 0;
                }
            } else if (pos > validate_pos) {
                clear_index_entries(s, validate_pos);
                flv->validate_count = 0;
            }
        }

        if (size == 0)
            continue;

        next = size + avio_tell(s->pb);

        if (type == FLV_TAG_TYPE_AUDIO) {
            stream_type = FLV_STREAM_TYPE_AUDIO;
            flags    = avio_r8(s->pb);
            size--;
        } else if (type == FLV_TAG_TYPE_VIDEO) {
            stream_type = FLV_STREAM_TYPE_VIDEO;
            flags    = avio_r8(s->pb);
            size--;
            if ((flags & FLV_VIDEO_FRAMETYPE_MASK) == FLV_FRAME_VIDEO_INFO_CMD)
                goto skip;
        } else if (type == FLV_TAG_TYPE_META) {
            stream_type=FLV_STREAM_TYPE_DATA;
            if (size > 13 + 1 + 4) { // Header-type metadata stuff
                int type;
                meta_pos = avio_tell(s->pb);
                type = flv_read_metabody(s, next);
                if (type == 0 && dts == 0 || type < 0) {
                    goto skip;
                } else if (type == TYPE_ONTEXTDATA) {
                    avpriv_request_sample(s, "OnTextData packet");
                    return flv_data_packet(s, pkt, dts, next);
                } else if (type == TYPE_ONCAPTION) {
                    return flv_data_packet(s, pkt, dts, next);
                }
                avio_seek(s->pb, meta_pos, SEEK_SET);
            }
        } else {
            av_log(s, AV_LOG_DEBUG,
                   "Skipping flv packet: type %d, size %d, flags %d.\n",
                   type, size, flags);
skip:
            avio_seek(s->pb, next, SEEK_SET);
            continue;
        }

        /* skip empty data packets */
        if (!size)
            continue;

        /* now find stream */
        for (i = 0; i < s->nb_streams; i++) {
            st = s->streams[i];
            if (stream_type == FLV_STREAM_TYPE_AUDIO) {
                if (st->codec->codec_type == AVMEDIA_TYPE_AUDIO &&
                    (s->audio_codec_id || flv_same_audio_codec(st->codec, flags)))
                    break;
            } else if (stream_type == FLV_STREAM_TYPE_VIDEO) {
                if (st->codec->codec_type == AVMEDIA_TYPE_VIDEO &&
                    (s->video_codec_id || flv_same_video_codec(st->codec, flags)))
                    break;
            } else if (stream_type == FLV_STREAM_TYPE_DATA) {
                if (st->codec->codec_type == AVMEDIA_TYPE_SUBTITLE)
                    break;
            }
        }
        if (i == s->nb_streams) {
            static const enum AVMediaType stream_types[] = {AVMEDIA_TYPE_VIDEO, AVMEDIA_TYPE_AUDIO, AVMEDIA_TYPE_SUBTITLE};
            av_log(s, AV_LOG_WARNING, "Stream discovered after head already parsed\n");
            st = create_stream(s, stream_types[stream_type]);
            if (!st)
                return AVERROR(ENOMEM);

        }
<<<<<<< HEAD
        av_dlog(s, "%d %X %d \n", stream_type, flags, st->discard);
=======
        av_log(s, AV_LOG_TRACE, "%d %X %d \n", is_audio, flags, st->discard);
>>>>>>> 1a3eb042

        if ((flags & FLV_VIDEO_FRAMETYPE_MASK) == FLV_FRAME_KEY ||
            stream_type == FLV_STREAM_TYPE_AUDIO)
            av_add_index_entry(st, pos, dts, size, 0, AVINDEX_KEYFRAME);

        if (  (st->discard >= AVDISCARD_NONKEY && !((flags & FLV_VIDEO_FRAMETYPE_MASK) == FLV_FRAME_KEY || (stream_type == FLV_STREAM_TYPE_AUDIO)))
            ||(st->discard >= AVDISCARD_BIDIR  &&  ((flags & FLV_VIDEO_FRAMETYPE_MASK) == FLV_FRAME_DISP_INTER && (stream_type == FLV_STREAM_TYPE_VIDEO)))
            || st->discard >= AVDISCARD_ALL
        ) {
            avio_seek(s->pb, next, SEEK_SET);
            continue;
        }
        break;
    }

    // if not streamed and no duration from metadata then seek to end to find
    // the duration from the timestamps
    if (s->pb->seekable && (!s->duration || s->duration == AV_NOPTS_VALUE) && !flv->searched_for_end) {
        int size;
        const int64_t pos   = avio_tell(s->pb);
        // Read the last 4 bytes of the file, this should be the size of the
        // previous FLV tag. Use the timestamp of its payload as duration.
        int64_t fsize       = avio_size(s->pb);
retry_duration:
        avio_seek(s->pb, fsize - 4, SEEK_SET);
        size = avio_rb32(s->pb);
        // Seek to the start of the last FLV tag at position (fsize - 4 - size)
        // but skip the byte indicating the type.
        avio_seek(s->pb, fsize - 3 - size, SEEK_SET);
        if (size == avio_rb24(s->pb) + 11) {
            uint32_t ts = avio_rb24(s->pb);
            ts         |= avio_r8(s->pb) << 24;
            if (ts)
                s->duration = ts * (int64_t)AV_TIME_BASE / 1000;
            else if (fsize >= 8 && fsize - 8 >= size) {
                fsize -= size+4;
                goto retry_duration;
            }
        }

        avio_seek(s->pb, pos, SEEK_SET);
        flv->searched_for_end = 1;
    }

    if (stream_type == FLV_STREAM_TYPE_AUDIO) {
        int bits_per_coded_sample;
        channels = (flags & FLV_AUDIO_CHANNEL_MASK) == FLV_STEREO ? 2 : 1;
        sample_rate = 44100 << ((flags & FLV_AUDIO_SAMPLERATE_MASK) >>
                                FLV_AUDIO_SAMPLERATE_OFFSET) >> 3;
        bits_per_coded_sample = (flags & FLV_AUDIO_SAMPLESIZE_MASK) ? 16 : 8;
        if (!st->codec->channels || !st->codec->sample_rate ||
            !st->codec->bits_per_coded_sample) {
            st->codec->channels              = channels;
            st->codec->channel_layout        = channels == 1
                                               ? AV_CH_LAYOUT_MONO
                                               : AV_CH_LAYOUT_STEREO;
            st->codec->sample_rate           = sample_rate;
            st->codec->bits_per_coded_sample = bits_per_coded_sample;
        }
        if (!st->codec->codec_id) {
            flv_set_audio_codec(s, st, st->codec,
                                flags & FLV_AUDIO_CODECID_MASK);
            flv->last_sample_rate =
            sample_rate           = st->codec->sample_rate;
            flv->last_channels    =
            channels              = st->codec->channels;
        } else {
            AVCodecContext ctx = {0};
            ctx.sample_rate = sample_rate;
            ctx.bits_per_coded_sample = bits_per_coded_sample;
            flv_set_audio_codec(s, st, &ctx, flags & FLV_AUDIO_CODECID_MASK);
            sample_rate = ctx.sample_rate;
        }
    } else if (stream_type == FLV_STREAM_TYPE_VIDEO) {
        size -= flv_set_video_codec(s, st, flags & FLV_VIDEO_CODECID_MASK, 1);
    } else if (stream_type == FLV_STREAM_TYPE_DATA) {
        st->codec->codec_id = AV_CODEC_ID_TEXT;
    }

    if (st->codec->codec_id == AV_CODEC_ID_AAC ||
        st->codec->codec_id == AV_CODEC_ID_H264 ||
        st->codec->codec_id == AV_CODEC_ID_MPEG4) {
        int type = avio_r8(s->pb);
        size--;
        if (st->codec->codec_id == AV_CODEC_ID_H264 || st->codec->codec_id == AV_CODEC_ID_MPEG4) {
            // sign extension
            int32_t cts = (avio_rb24(s->pb) + 0xff800000) ^ 0xff800000;
            pts = dts + cts;
            if (cts < 0) { // dts might be wrong
                if (!flv->wrong_dts)
                    av_log(s, AV_LOG_WARNING,
                        "Negative cts, previous timestamps might be wrong.\n");
                flv->wrong_dts = 1;
            } else if (FFABS(dts - pts) > 1000*60*15) {
                av_log(s, AV_LOG_WARNING,
                       "invalid timestamps %"PRId64" %"PRId64"\n", dts, pts);
                dts = pts = AV_NOPTS_VALUE;
            }
        }
        if (type == 0 && (!st->codec->extradata || st->codec->codec_id == AV_CODEC_ID_AAC ||
            st->codec->codec_id == AV_CODEC_ID_H264)) {
            AVDictionaryEntry *t;

            if (st->codec->extradata) {
                if ((ret = flv_queue_extradata(flv, s->pb, stream_type, size)) < 0)
                    return ret;
                ret = AVERROR(EAGAIN);
                goto leave;
            }
            if ((ret = flv_get_extradata(s, st, size)) < 0)
                return ret;

            /* Workaround for buggy Omnia A/XE encoder */
            t = av_dict_get(s->metadata, "Encoder", NULL, 0);
            if (st->codec->codec_id == AV_CODEC_ID_AAC && t && !strcmp(t->value, "Omnia A/XE"))
                st->codec->extradata_size = 2;

            if (st->codec->codec_id == AV_CODEC_ID_AAC && 0) {
                MPEG4AudioConfig cfg;

                if (avpriv_mpeg4audio_get_config(&cfg, st->codec->extradata,
                                             st->codec->extradata_size * 8, 1) >= 0) {
                st->codec->channels       = cfg.channels;
                st->codec->channel_layout = 0;
                if (cfg.ext_sample_rate)
                    st->codec->sample_rate = cfg.ext_sample_rate;
                else
                    st->codec->sample_rate = cfg.sample_rate;
                av_log(s, AV_LOG_TRACE, "mp4a config channels %d sample rate %d\n",
                        st->codec->channels, st->codec->sample_rate);
                }
            }

            ret = AVERROR(EAGAIN);
            goto leave;
        }
    }

    /* skip empty data packets */
    if (!size) {
        ret = AVERROR(EAGAIN);
        goto leave;
    }

    ret = av_get_packet(s->pb, pkt, size);
    if (ret < 0)
        return ret;
    pkt->dts          = dts;
    pkt->pts          = pts == AV_NOPTS_VALUE ? dts : pts;
    pkt->stream_index = st->index;
    if (flv->new_extradata[stream_type]) {
        uint8_t *side = av_packet_new_side_data(pkt, AV_PKT_DATA_NEW_EXTRADATA,
                                                flv->new_extradata_size[stream_type]);
        if (side) {
            memcpy(side, flv->new_extradata[stream_type],
                   flv->new_extradata_size[stream_type]);
            av_freep(&flv->new_extradata[stream_type]);
            flv->new_extradata_size[stream_type] = 0;
        }
    }
    if (stream_type == FLV_STREAM_TYPE_AUDIO &&
                    (sample_rate != flv->last_sample_rate ||
                     channels    != flv->last_channels)) {
        flv->last_sample_rate = sample_rate;
        flv->last_channels    = channels;
        ff_add_param_change(pkt, channels, 0, sample_rate, 0, 0);
    }

    if (    stream_type == FLV_STREAM_TYPE_AUDIO ||
            ((flags & FLV_VIDEO_FRAMETYPE_MASK) == FLV_FRAME_KEY) ||
            stream_type == FLV_STREAM_TYPE_DATA)
        pkt->flags |= AV_PKT_FLAG_KEY;

leave:
    avio_skip(s->pb, 4);
    return ret;
}

static int flv_read_seek(AVFormatContext *s, int stream_index,
                         int64_t ts, int flags)
{
    FLVContext *flv = s->priv_data;
    flv->validate_count = 0;
    return avio_seek_time(s->pb, stream_index, ts, flags);
}

#define OFFSET(x) offsetof(FLVContext, x)
#define VD AV_OPT_FLAG_VIDEO_PARAM | AV_OPT_FLAG_DECODING_PARAM
static const AVOption options[] = {
    { "flv_metadata", "Allocate streams according to the onMetaData array", OFFSET(trust_metadata), AV_OPT_TYPE_INT, { .i64 = 0 }, 0, 1, VD },
    { NULL }
};

static const AVClass flv_class = {
    .class_name = "flvdec",
    .item_name  = av_default_item_name,
    .option     = options,
    .version    = LIBAVUTIL_VERSION_INT,
};

AVInputFormat ff_flv_demuxer = {
    .name           = "flv",
    .long_name      = NULL_IF_CONFIG_SMALL("FLV (Flash Video)"),
    .priv_data_size = sizeof(FLVContext),
    .read_probe     = flv_probe,
    .read_header    = flv_read_header,
    .read_packet    = flv_read_packet,
    .read_seek      = flv_read_seek,
    .read_close     = flv_read_close,
    .extensions     = "flv",
    .priv_class     = &flv_class,
};

static const AVClass live_flv_class = {
    .class_name = "live_flvdec",
    .item_name  = av_default_item_name,
    .option     = options,
    .version    = LIBAVUTIL_VERSION_INT,
};

AVInputFormat ff_live_flv_demuxer = {
    .name           = "live_flv",
    .long_name      = NULL_IF_CONFIG_SMALL("live RTMP FLV (Flash Video)"),
    .priv_data_size = sizeof(FLVContext),
    .read_probe     = live_flv_probe,
    .read_header    = flv_read_header,
    .read_packet    = flv_read_packet,
    .read_seek      = flv_read_seek,
    .read_close     = flv_read_close,
    .extensions     = "flv",
    .priv_class     = &live_flv_class,
    .flags          = AVFMT_TS_DISCONT
};<|MERGE_RESOLUTION|>--- conflicted
+++ resolved
@@ -798,13 +798,8 @@
         size = avio_rb24(s->pb);
         dts  = avio_rb24(s->pb);
         dts |= avio_r8(s->pb) << 24;
-<<<<<<< HEAD
-        av_dlog(s, "type:%d, size:%d, dts:%"PRId64" pos:%"PRId64"\n", type, size, dts, avio_tell(s->pb));
+        av_log(s, AV_LOG_TRACE, "type:%d, size:%d, dts:%"PRId64" pos:%"PRId64"\n", type, size, dts, avio_tell(s->pb));
         if (avio_feof(s->pb))
-=======
-        av_log(s, AV_LOG_TRACE, "type:%d, size:%d, dts:%"PRId64"\n", type, size, dts);
-        if (s->pb->eof_reached)
->>>>>>> 1a3eb042
             return AVERROR_EOF;
         avio_skip(s->pb, 3); /* stream id, always 0 */
         flags = 0;
@@ -893,11 +888,7 @@
                 return AVERROR(ENOMEM);
 
         }
-<<<<<<< HEAD
-        av_dlog(s, "%d %X %d \n", stream_type, flags, st->discard);
-=======
-        av_log(s, AV_LOG_TRACE, "%d %X %d \n", is_audio, flags, st->discard);
->>>>>>> 1a3eb042
+        av_log(s, AV_LOG_TRACE, "%d %X %d \n", stream_type, flags, st->discard);
 
         if ((flags & FLV_VIDEO_FRAMETYPE_MASK) == FLV_FRAME_KEY ||
             stream_type == FLV_STREAM_TYPE_AUDIO)
