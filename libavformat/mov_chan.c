/*
 * Copyright (c) 2011 Justin Ruggles
 *
 * This file is part of FFmpeg.
 *
 * FFmpeg is free software; you can redistribute it and/or
 * modify it under the terms of the GNU Lesser General Public
 * License as published by the Free Software Foundation; either
 * version 2.1 of the License, or (at your option) any later version.
 *
 * FFmpeg is distributed in the hope that it will be useful,
 * but WITHOUT ANY WARRANTY; without even the implied warranty of
 * MERCHANTABILITY or FITNESS FOR A PARTICULAR PURPOSE.  See the GNU
 * Lesser General Public License for more details.
 *
 * You should have received a copy of the GNU Lesser General Public
 * License along with FFmpeg; if not, write to the Free Software
 * Foundation, Inc., 51 Franklin Street, Fifth Floor, Boston, MA 02110-1301 USA
 */

/**
 * mov 'chan' tag reading/writing.
 * @author Justin Ruggles
 */

#include <stdint.h>

#include "libavutil/channel_layout.h"
#include "libavcodec/avcodec.h"
#include "mov_chan.h"

/**
 * Channel Layout Tag
 * This tells which channels are present in the audio stream and the order in
 * which they appear.
 *
 * @note We're using the channel layout tag to indicate channel order
 *       when the value is greater than 0x10000. The Apple documentation has
 *       some contradictions as to how this is actually supposed to be handled.
 *
 *       Core Audio File Format Spec:
 *           "The high 16 bits indicates a specific ordering of the channels."
 *       Core Audio Data Types Reference:
 *           "These identifiers specify the channels included in a layout but
 *            do not specify a particular ordering of those channels."
 */
enum MovChannelLayoutTag {
#define MOV_CH_LAYOUT_UNKNOWN             0xFFFF0000
    MOV_CH_LAYOUT_USE_DESCRIPTIONS      = (  0 << 16) | 0,
    MOV_CH_LAYOUT_USE_BITMAP            = (  1 << 16) | 0,
    MOV_CH_LAYOUT_DISCRETEINORDER       = (147 << 16) | 0,
    MOV_CH_LAYOUT_MONO                  = (100 << 16) | 1,
    MOV_CH_LAYOUT_STEREO                = (101 << 16) | 2,
    MOV_CH_LAYOUT_STEREOHEADPHONES      = (102 << 16) | 2,
    MOV_CH_LAYOUT_MATRIXSTEREO          = (103 << 16) | 2,
    MOV_CH_LAYOUT_MIDSIDE               = (104 << 16) | 2,
    MOV_CH_LAYOUT_XY                    = (105 << 16) | 2,
    MOV_CH_LAYOUT_BINAURAL              = (106 << 16) | 2,
    MOV_CH_LAYOUT_AMBISONIC_B_FORMAT    = (107 << 16) | 4,
    MOV_CH_LAYOUT_QUADRAPHONIC          = (108 << 16) | 4,
    MOV_CH_LAYOUT_PENTAGONAL            = (109 << 16) | 5,
    MOV_CH_LAYOUT_HEXAGONAL             = (110 << 16) | 6,
    MOV_CH_LAYOUT_OCTAGONAL             = (111 << 16) | 8,
    MOV_CH_LAYOUT_CUBE                  = (112 << 16) | 8,
    MOV_CH_LAYOUT_MPEG_3_0_A            = (113 << 16) | 3,
    MOV_CH_LAYOUT_MPEG_3_0_B            = (114 << 16) | 3,
    MOV_CH_LAYOUT_MPEG_4_0_A            = (115 << 16) | 4,
    MOV_CH_LAYOUT_MPEG_4_0_B            = (116 << 16) | 4,
    MOV_CH_LAYOUT_MPEG_5_0_A            = (117 << 16) | 5,
    MOV_CH_LAYOUT_MPEG_5_0_B            = (118 << 16) | 5,
    MOV_CH_LAYOUT_MPEG_5_0_C            = (119 << 16) | 5,
    MOV_CH_LAYOUT_MPEG_5_0_D            = (120 << 16) | 5,
    MOV_CH_LAYOUT_MPEG_5_1_A            = (121 << 16) | 6,
    MOV_CH_LAYOUT_MPEG_5_1_B            = (122 << 16) | 6,
    MOV_CH_LAYOUT_MPEG_5_1_C            = (123 << 16) | 6,
    MOV_CH_LAYOUT_MPEG_5_1_D            = (124 << 16) | 6,
    MOV_CH_LAYOUT_MPEG_6_1_A            = (125 << 16) | 7,
    MOV_CH_LAYOUT_MPEG_7_1_A            = (126 << 16) | 8,
    MOV_CH_LAYOUT_MPEG_7_1_B            = (127 << 16) | 8,
    MOV_CH_LAYOUT_MPEG_7_1_C            = (128 << 16) | 8,
    MOV_CH_LAYOUT_EMAGIC_DEFAULT_7_1    = (129 << 16) | 8,
    MOV_CH_LAYOUT_SMPTE_DTV             = (130 << 16) | 8,
    MOV_CH_LAYOUT_ITU_2_1               = (131 << 16) | 3,
    MOV_CH_LAYOUT_ITU_2_2               = (132 << 16) | 4,
    MOV_CH_LAYOUT_DVD_4                 = (133 << 16) | 3,
    MOV_CH_LAYOUT_DVD_5                 = (134 << 16) | 4,
    MOV_CH_LAYOUT_DVD_6                 = (135 << 16) | 5,
    MOV_CH_LAYOUT_DVD_10                = (136 << 16) | 4,
    MOV_CH_LAYOUT_DVD_11                = (137 << 16) | 5,
    MOV_CH_LAYOUT_DVD_18                = (138 << 16) | 5,
    MOV_CH_LAYOUT_AUDIOUNIT_6_0         = (139 << 16) | 6,
    MOV_CH_LAYOUT_AUDIOUNIT_7_0         = (140 << 16) | 7,
    MOV_CH_LAYOUT_AUDIOUNIT_7_0_FRONT   = (148 << 16) | 7,
    MOV_CH_LAYOUT_AAC_6_0               = (141 << 16) | 6,
    MOV_CH_LAYOUT_AAC_6_1               = (142 << 16) | 7,
    MOV_CH_LAYOUT_AAC_7_0               = (143 << 16) | 7,
    MOV_CH_LAYOUT_AAC_OCTAGONAL         = (144 << 16) | 8,
    MOV_CH_LAYOUT_TMH_10_2_STD          = (145 << 16) | 16,
    MOV_CH_LAYOUT_TMH_10_2_FULL         = (146 << 16) | 21,
    MOV_CH_LAYOUT_AC3_1_0_1             = (149 << 16) | 2,
    MOV_CH_LAYOUT_AC3_3_0               = (150 << 16) | 3,
    MOV_CH_LAYOUT_AC3_3_1               = (151 << 16) | 4,
    MOV_CH_LAYOUT_AC3_3_0_1             = (152 << 16) | 4,
    MOV_CH_LAYOUT_AC3_2_1_1             = (153 << 16) | 4,
    MOV_CH_LAYOUT_AC3_3_1_1             = (154 << 16) | 5,
    MOV_CH_LAYOUT_EAC3_6_0_A            = (155 << 16) | 6,
    MOV_CH_LAYOUT_EAC3_7_0_A            = (156 << 16) | 7,
    MOV_CH_LAYOUT_EAC3_6_1_A            = (157 << 16) | 7,
    MOV_CH_LAYOUT_EAC3_6_1_B            = (158 << 16) | 7,
    MOV_CH_LAYOUT_EAC3_6_1_C            = (159 << 16) | 7,
    MOV_CH_LAYOUT_EAC3_7_1_A            = (160 << 16) | 8,
    MOV_CH_LAYOUT_EAC3_7_1_B            = (161 << 16) | 8,
    MOV_CH_LAYOUT_EAC3_7_1_C            = (162 << 16) | 8,
    MOV_CH_LAYOUT_EAC3_7_1_D            = (163 << 16) | 8,
    MOV_CH_LAYOUT_EAC3_7_1_E            = (164 << 16) | 8,
    MOV_CH_LAYOUT_EAC3_7_1_F            = (165 << 16) | 8,
    MOV_CH_LAYOUT_EAC3_7_1_G            = (166 << 16) | 8,
    MOV_CH_LAYOUT_EAC3_7_1_H            = (167 << 16) | 8,
    MOV_CH_LAYOUT_DTS_3_1               = (168 << 16) | 4,
    MOV_CH_LAYOUT_DTS_4_1               = (169 << 16) | 5,
    MOV_CH_LAYOUT_DTS_6_0_A             = (170 << 16) | 6,
    MOV_CH_LAYOUT_DTS_6_0_B             = (171 << 16) | 6,
    MOV_CH_LAYOUT_DTS_6_0_C             = (172 << 16) | 6,
    MOV_CH_LAYOUT_DTS_6_1_A             = (173 << 16) | 7,
    MOV_CH_LAYOUT_DTS_6_1_B             = (174 << 16) | 7,
    MOV_CH_LAYOUT_DTS_6_1_C             = (175 << 16) | 7,
    MOV_CH_LAYOUT_DTS_6_1_D             = (182 << 16) | 7,
    MOV_CH_LAYOUT_DTS_7_0               = (176 << 16) | 7,
    MOV_CH_LAYOUT_DTS_7_1               = (177 << 16) | 8,
    MOV_CH_LAYOUT_DTS_8_0_A             = (178 << 16) | 8,
    MOV_CH_LAYOUT_DTS_8_0_B             = (179 << 16) | 8,
    MOV_CH_LAYOUT_DTS_8_1_A             = (180 << 16) | 9,
    MOV_CH_LAYOUT_DTS_8_1_B             = (181 << 16) | 9,
};

struct MovChannelLayoutMap {
    uint32_t tag;
    uint64_t layout;
};

static const struct MovChannelLayoutMap mov_ch_layout_map_misc[] = {
    { MOV_CH_LAYOUT_USE_DESCRIPTIONS,   0 },
    { MOV_CH_LAYOUT_USE_BITMAP,         0 },
    { MOV_CH_LAYOUT_DISCRETEINORDER,    0 },
    { MOV_CH_LAYOUT_UNKNOWN,            0 },
    { MOV_CH_LAYOUT_TMH_10_2_STD,       0 }, // L,   R,  C,    Vhc, Lsd, Rsd,
                                             // Ls,  Rs, Vhl,  Vhr, Lw,  Rw,
                                             // Csd, Cs, LFE1, LFE2
    { MOV_CH_LAYOUT_TMH_10_2_FULL,      0 }, // L,   R,  C,    Vhc,  Lsd, Rsd,
                                             // Ls,  Rs, Vhl,  Vhr,  Lw,  Rw,
                                             // Csd, Cs, LFE1, LFE2, Lc,  Rc,
                                             // HI,  VI, Haptic
    { 0, 0 },
};

static const struct MovChannelLayoutMap mov_ch_layout_map_1ch[] = {
    { MOV_CH_LAYOUT_MONO,               AV_CH_LAYOUT_MONO }, // C
    { 0, 0 },
};

static const struct MovChannelLayoutMap mov_ch_layout_map_2ch[] = {
    { MOV_CH_LAYOUT_STEREO,             AV_CH_LAYOUT_STEREO         }, // L, R
    { MOV_CH_LAYOUT_STEREOHEADPHONES,   AV_CH_LAYOUT_STEREO         }, // L, R
    { MOV_CH_LAYOUT_BINAURAL,           AV_CH_LAYOUT_STEREO         }, // L, R
    { MOV_CH_LAYOUT_MIDSIDE,            AV_CH_LAYOUT_STEREO         }, // C, sides
    { MOV_CH_LAYOUT_XY,                 AV_CH_LAYOUT_STEREO         }, // X (left), Y (right)

    { MOV_CH_LAYOUT_MATRIXSTEREO,       AV_CH_LAYOUT_STEREO_DOWNMIX }, // Lt, Rt

    { MOV_CH_LAYOUT_AC3_1_0_1,          AV_CH_LAYOUT_MONO |            // C, LFE
                                        AV_CH_LOW_FREQUENCY         },
    { 0, 0 },
};

static const struct MovChannelLayoutMap mov_ch_layout_map_3ch[] = {
    { MOV_CH_LAYOUT_MPEG_3_0_A,         AV_CH_LAYOUT_SURROUND }, // L, R, C
    { MOV_CH_LAYOUT_MPEG_3_0_B,         AV_CH_LAYOUT_SURROUND }, // C, L, R
    { MOV_CH_LAYOUT_AC3_3_0,            AV_CH_LAYOUT_SURROUND }, // L, C, R

    { MOV_CH_LAYOUT_ITU_2_1,            AV_CH_LAYOUT_2_1      }, // L, R, Cs

    { MOV_CH_LAYOUT_DVD_4,              AV_CH_LAYOUT_2POINT1  }, // L, R, LFE
    { 0, 0 },
};

static const struct MovChannelLayoutMap mov_ch_layout_map_4ch[] = {
    { MOV_CH_LAYOUT_AMBISONIC_B_FORMAT, 0 },                    // W, X, Y, Z

    { MOV_CH_LAYOUT_QUADRAPHONIC,       AV_CH_LAYOUT_QUAD    }, // L, R, Rls, Rrs

    { MOV_CH_LAYOUT_MPEG_4_0_A,         AV_CH_LAYOUT_4POINT0 }, // L, R, C, Cs
    { MOV_CH_LAYOUT_MPEG_4_0_B,         AV_CH_LAYOUT_4POINT0 }, // C, L, R, Cs
    { MOV_CH_LAYOUT_AC3_3_1,            AV_CH_LAYOUT_4POINT0 }, // L, C, R, Cs

    { MOV_CH_LAYOUT_ITU_2_2,            AV_CH_LAYOUT_2_2     }, // L, R, Ls, Rs

    { MOV_CH_LAYOUT_DVD_5,              AV_CH_LAYOUT_2_1 |      // L, R, LFE, Cs
                                        AV_CH_LOW_FREQUENCY  },
    { MOV_CH_LAYOUT_AC3_2_1_1,          AV_CH_LAYOUT_2_1 |      // L, R, Cs, LFE
                                        AV_CH_LOW_FREQUENCY  },

    { MOV_CH_LAYOUT_DVD_10,             AV_CH_LAYOUT_3POINT1 }, // L, R, C, LFE
    { MOV_CH_LAYOUT_AC3_3_0_1,          AV_CH_LAYOUT_3POINT1 }, // L, C, R, LFE
    { MOV_CH_LAYOUT_DTS_3_1,            AV_CH_LAYOUT_3POINT1 }, // C, L, R, LFE
    { 0, 0 },
};

static const struct MovChannelLayoutMap mov_ch_layout_map_5ch[] = {
    { MOV_CH_LAYOUT_PENTAGONAL,         AV_CH_LAYOUT_5POINT0_BACK }, // L, R, Rls, Rrs, C

    { MOV_CH_LAYOUT_MPEG_5_0_A,         AV_CH_LAYOUT_5POINT0 },      // L, R, C,  Ls, Rs
    { MOV_CH_LAYOUT_MPEG_5_0_B,         AV_CH_LAYOUT_5POINT0 },      // L, R, Ls, Rs, C
    { MOV_CH_LAYOUT_MPEG_5_0_C,         AV_CH_LAYOUT_5POINT0 },      // L, C, R,  Ls, Rs
    { MOV_CH_LAYOUT_MPEG_5_0_D,         AV_CH_LAYOUT_5POINT0 },      // C, L, R,  Ls, Rs

    { MOV_CH_LAYOUT_DVD_6,              AV_CH_LAYOUT_2_2 |           // L, R, LFE, Ls, Rs
                                        AV_CH_LOW_FREQUENCY },
    { MOV_CH_LAYOUT_DVD_18,             AV_CH_LAYOUT_2_2 |           // L, R, Ls, Rs, LFE
                                        AV_CH_LOW_FREQUENCY },

    { MOV_CH_LAYOUT_DVD_11,             AV_CH_LAYOUT_4POINT1 },      // L, R, C, LFE, Cs
    { MOV_CH_LAYOUT_AC3_3_1_1,          AV_CH_LAYOUT_4POINT1 },      // L, C, R, Cs,  LFE
    { MOV_CH_LAYOUT_DTS_4_1,            AV_CH_LAYOUT_4POINT1 },      // C, L, R, Cs,  LFE
    { 0, 0 },
};

static const struct MovChannelLayoutMap mov_ch_layout_map_6ch[] = {
    { MOV_CH_LAYOUT_HEXAGONAL,          AV_CH_LAYOUT_HEXAGONAL },      // L, R,  Rls, Rrs, C,   Cs
    { MOV_CH_LAYOUT_DTS_6_0_C,          AV_CH_LAYOUT_HEXAGONAL },      // C, Cs, L,   R,   Rls, Rrs

    { MOV_CH_LAYOUT_MPEG_5_1_A,         AV_CH_LAYOUT_5POINT1 },        // L, R, C,  LFE, Ls, Rs
    { MOV_CH_LAYOUT_MPEG_5_1_B,         AV_CH_LAYOUT_5POINT1 },        // L, R, Ls, Rs,  C,  LFE
    { MOV_CH_LAYOUT_MPEG_5_1_C,         AV_CH_LAYOUT_5POINT1 },        // L, C, R,  Ls,  Rs, LFE
    { MOV_CH_LAYOUT_MPEG_5_1_D,         AV_CH_LAYOUT_5POINT1 },        // C, L, R,  Ls,  Rs, LFE

    { MOV_CH_LAYOUT_AUDIOUNIT_6_0,      AV_CH_LAYOUT_6POINT0 },        // L, R, Ls, Rs, C,  Cs
    { MOV_CH_LAYOUT_AAC_6_0,            AV_CH_LAYOUT_6POINT0 },        // C, L, R,  Ls, Rs, Cs
    { MOV_CH_LAYOUT_EAC3_6_0_A,         AV_CH_LAYOUT_6POINT0 },        // L, C, R,  Ls, Rs, Cs

    { MOV_CH_LAYOUT_DTS_6_0_A,          AV_CH_LAYOUT_6POINT0_FRONT },  // Lc, Rc, L, R, Ls, Rs

    { MOV_CH_LAYOUT_DTS_6_0_B,          AV_CH_LAYOUT_5POINT0_BACK |    // C, L, R, Rls, Rrs, Ts
                                        AV_CH_TOP_CENTER },
    { 0, 0 },
};

static const struct MovChannelLayoutMap mov_ch_layout_map_7ch[] = {
    { MOV_CH_LAYOUT_MPEG_6_1_A,          AV_CH_LAYOUT_6POINT1 },        // L, R, C, LFE, Ls, Rs,  Cs
    { MOV_CH_LAYOUT_AAC_6_1,             AV_CH_LAYOUT_6POINT1 },        // C, L, R, Ls,  Rs, Cs,  LFE
    { MOV_CH_LAYOUT_EAC3_6_1_A,          AV_CH_LAYOUT_6POINT1 },        // L, C, R, Ls,  Rs, LFE, Cs
    { MOV_CH_LAYOUT_DTS_6_1_D,           AV_CH_LAYOUT_6POINT1 },        // C, L, R, Ls,  Rs, LFE, Cs

    { MOV_CH_LAYOUT_AUDIOUNIT_7_0,       AV_CH_LAYOUT_7POINT0 },        // L, R, Ls, Rs, C,  Rls, Rrs
    { MOV_CH_LAYOUT_AAC_7_0,             AV_CH_LAYOUT_7POINT0 },        // C, L, R,  Ls, Rs, Rls, Rrs
    { MOV_CH_LAYOUT_EAC3_7_0_A,          AV_CH_LAYOUT_7POINT0 },        // L, C, R,  Ls, Rs, Rls, Rrs

    { MOV_CH_LAYOUT_AUDIOUNIT_7_0_FRONT, AV_CH_LAYOUT_7POINT0_FRONT },  // L,  R, Ls, Rs, C, Lc, Rc
    { MOV_CH_LAYOUT_DTS_7_0,             AV_CH_LAYOUT_7POINT0_FRONT },  // Lc, C, Rc, L,  R, Ls, Rs

    { MOV_CH_LAYOUT_EAC3_6_1_B,          AV_CH_LAYOUT_5POINT1 |         // L, C, R, Ls, Rs, LFE, Ts
                                         AV_CH_TOP_CENTER },

    { MOV_CH_LAYOUT_EAC3_6_1_C,          AV_CH_LAYOUT_5POINT1 |         // L, C, R, Ls, Rs, LFE, Vhc
                                         AV_CH_TOP_FRONT_CENTER },

    { MOV_CH_LAYOUT_DTS_6_1_A,           AV_CH_LAYOUT_6POINT1_FRONT },  // Lc, Rc, L, R, Ls, Rs, LFE

    { MOV_CH_LAYOUT_DTS_6_1_B,           AV_CH_LAYOUT_5POINT1_BACK |    // C, L, R, Rls, Rrs, Ts, LFE
                                         AV_CH_TOP_CENTER },

    { MOV_CH_LAYOUT_DTS_6_1_C,           AV_CH_LAYOUT_6POINT1_BACK },   // C, Cs, L, R, Rls, Rrs, LFE
    { 0, 0 },
};

static const struct MovChannelLayoutMap mov_ch_layout_map_8ch[] = {
    { MOV_CH_LAYOUT_OCTAGONAL,           AV_CH_LAYOUT_OCTAGONAL },      // L, R, Rls, Rrs, C,  Cs,  Ls,  Rs
    { MOV_CH_LAYOUT_AAC_OCTAGONAL,       AV_CH_LAYOUT_OCTAGONAL },      // C, L, R,   Ls,  Rs, Rls, Rrs, Cs

    { MOV_CH_LAYOUT_CUBE,                AV_CH_LAYOUT_QUAD     |        // L, R, Rls, Rrs, Vhl, Vhr, Rlt, Rrt
                                         AV_CH_TOP_FRONT_LEFT  |
                                         AV_CH_TOP_FRONT_RIGHT |
                                         AV_CH_TOP_BACK_LEFT   |
                                         AV_CH_TOP_BACK_RIGHT },

    { MOV_CH_LAYOUT_MPEG_7_1_A,          AV_CH_LAYOUT_7POINT1_WIDE },   // L,  R,  C,  LFE, Ls, Rs,  Lc, Rc
    { MOV_CH_LAYOUT_MPEG_7_1_B,          AV_CH_LAYOUT_7POINT1_WIDE },   // C,  Lc, Rc, L,   R,  Ls,  Rs, LFE
    { MOV_CH_LAYOUT_EMAGIC_DEFAULT_7_1,  AV_CH_LAYOUT_7POINT1_WIDE },   // L,  R,  Ls, Rs,  C,  LFE, Lc, Rc
    { MOV_CH_LAYOUT_EAC3_7_1_B,          AV_CH_LAYOUT_7POINT1_WIDE },   // L,  C,  R,  Ls,  Rs, LFE, Lc, Rc
    { MOV_CH_LAYOUT_DTS_7_1,             AV_CH_LAYOUT_7POINT1_WIDE },   // Lc, C,  Rc, L,   R,  Ls,  Rs, LFE

    { MOV_CH_LAYOUT_MPEG_7_1_C,          AV_CH_LAYOUT_7POINT1 },        // L, R, C, LFE, Ls, Rs,  Rls, Rrs
    { MOV_CH_LAYOUT_EAC3_7_1_A,          AV_CH_LAYOUT_7POINT1 },        // L, C, R, Ls,  Rs, LFE, Rls, Rrs

    { MOV_CH_LAYOUT_SMPTE_DTV,           AV_CH_LAYOUT_5POINT1 |         // L, R, C, LFE, Ls, Rs, Lt, Rt
                                         AV_CH_LAYOUT_STEREO_DOWNMIX },

    { MOV_CH_LAYOUT_EAC3_7_1_C,          AV_CH_LAYOUT_5POINT1        |  // L, C, R, Ls, Rs, LFE, Lsd, Rsd
                                         AV_CH_SURROUND_DIRECT_LEFT  |
                                         AV_CH_SURROUND_DIRECT_RIGHT },

    { MOV_CH_LAYOUT_EAC3_7_1_D,          AV_CH_LAYOUT_5POINT1 |         // L, C, R, Ls, Rs, LFE, Lw, Rw
                                         AV_CH_WIDE_LEFT      |
                                         AV_CH_WIDE_RIGHT },

    { MOV_CH_LAYOUT_EAC3_7_1_E,          AV_CH_LAYOUT_5POINT1 |         // L, C, R, Ls, Rs, LFE, Vhl, Vhr
                                         AV_CH_TOP_FRONT_LEFT |
                                         AV_CH_TOP_FRONT_RIGHT },

    { MOV_CH_LAYOUT_EAC3_7_1_F,          AV_CH_LAYOUT_5POINT1 |         // L, C, R, Ls, Rs, LFE, Cs, Ts
                                         AV_CH_BACK_CENTER    |
                                         AV_CH_TOP_CENTER },

    { MOV_CH_LAYOUT_EAC3_7_1_G,          AV_CH_LAYOUT_5POINT1 |         // L, C, R, Ls, Rs, LFE, Cs, Vhc
                                         AV_CH_BACK_CENTER    |
                                         AV_CH_TOP_FRONT_CENTER },

    { MOV_CH_LAYOUT_EAC3_7_1_H,          AV_CH_LAYOUT_5POINT1 |         // L, C, R, Ls, Rs, LFE, Ts, Vhc
                                         AV_CH_TOP_CENTER     |
                                         AV_CH_TOP_FRONT_CENTER },

    { MOV_CH_LAYOUT_DTS_8_0_A,           AV_CH_LAYOUT_2_2           |   // Lc, Rc, L, R, Ls, Rs, Rls, Rrs
                                         AV_CH_BACK_LEFT            |
                                         AV_CH_BACK_RIGHT           |
                                         AV_CH_FRONT_LEFT_OF_CENTER |
                                         AV_CH_FRONT_RIGHT_OF_CENTER },

    { MOV_CH_LAYOUT_DTS_8_0_B,           AV_CH_LAYOUT_5POINT0        |  // Lc, C, Rc, L, R, Ls, Cs, Rs
                                         AV_CH_FRONT_LEFT_OF_CENTER  |
                                         AV_CH_FRONT_RIGHT_OF_CENTER |
                                         AV_CH_BACK_CENTER },
    { 0, 0 },
};

static const struct MovChannelLayoutMap mov_ch_layout_map_9ch[] = {
    { MOV_CH_LAYOUT_DTS_8_1_A,           AV_CH_LAYOUT_2_2            | // Lc, Rc, L, R, Ls, Rs, Rls, Rrs, LFE
                                         AV_CH_BACK_LEFT             |
                                         AV_CH_BACK_RIGHT            |
                                         AV_CH_FRONT_LEFT_OF_CENTER  |
                                         AV_CH_FRONT_RIGHT_OF_CENTER |
                                         AV_CH_LOW_FREQUENCY },

    { MOV_CH_LAYOUT_DTS_8_1_B,           AV_CH_LAYOUT_7POINT1_WIDE   | // Lc, C, Rc, L, R, Ls, Cs, Rs, LFE
                                         AV_CH_BACK_CENTER },
    { 0, 0 },
};

static const struct MovChannelLayoutMap * const mov_ch_layout_map[] = {
    mov_ch_layout_map_misc,
    mov_ch_layout_map_1ch,
    mov_ch_layout_map_2ch,
    mov_ch_layout_map_3ch,
    mov_ch_layout_map_4ch,
    mov_ch_layout_map_5ch,
    mov_ch_layout_map_6ch,
    mov_ch_layout_map_7ch,
    mov_ch_layout_map_8ch,
    mov_ch_layout_map_9ch,
};

static const enum MovChannelLayoutTag mov_ch_layouts_aac[] = {
    MOV_CH_LAYOUT_MONO,
    MOV_CH_LAYOUT_STEREO,
    MOV_CH_LAYOUT_AC3_1_0_1,
    MOV_CH_LAYOUT_MPEG_3_0_B,
    MOV_CH_LAYOUT_ITU_2_1,
    MOV_CH_LAYOUT_DVD_4,
    MOV_CH_LAYOUT_QUADRAPHONIC,
    MOV_CH_LAYOUT_MPEG_4_0_B,
    MOV_CH_LAYOUT_ITU_2_2,
    MOV_CH_LAYOUT_AC3_2_1_1,
    MOV_CH_LAYOUT_DTS_3_1,
    MOV_CH_LAYOUT_MPEG_5_0_D,
    MOV_CH_LAYOUT_DVD_18,
    MOV_CH_LAYOUT_DTS_4_1,
    MOV_CH_LAYOUT_MPEG_5_1_D,
    MOV_CH_LAYOUT_AAC_6_0,
    MOV_CH_LAYOUT_DTS_6_0_A,
    MOV_CH_LAYOUT_AAC_6_1,
    MOV_CH_LAYOUT_AAC_7_0,
    MOV_CH_LAYOUT_DTS_6_1_A,
    MOV_CH_LAYOUT_AAC_OCTAGONAL,
    MOV_CH_LAYOUT_MPEG_7_1_B,
    MOV_CH_LAYOUT_DTS_8_0_A,
    0,
};

static const enum MovChannelLayoutTag mov_ch_layouts_ac3[] = {
    MOV_CH_LAYOUT_MONO,
    MOV_CH_LAYOUT_STEREO,
    MOV_CH_LAYOUT_AC3_1_0_1,
    MOV_CH_LAYOUT_AC3_3_0,
    MOV_CH_LAYOUT_ITU_2_1,
    MOV_CH_LAYOUT_DVD_4,
    MOV_CH_LAYOUT_AC3_3_1,
    MOV_CH_LAYOUT_ITU_2_2,
    MOV_CH_LAYOUT_AC3_2_1_1,
    MOV_CH_LAYOUT_AC3_3_0_1,
    MOV_CH_LAYOUT_MPEG_5_0_C,
    MOV_CH_LAYOUT_DVD_18,
    MOV_CH_LAYOUT_AC3_3_1_1,
    MOV_CH_LAYOUT_MPEG_5_1_C,
    0,
};

static const enum MovChannelLayoutTag mov_ch_layouts_alac[] = {
    MOV_CH_LAYOUT_MONO,
    MOV_CH_LAYOUT_STEREO,
    MOV_CH_LAYOUT_MPEG_3_0_B,
    MOV_CH_LAYOUT_MPEG_4_0_B,
    MOV_CH_LAYOUT_MPEG_5_0_D,
    MOV_CH_LAYOUT_MPEG_5_1_D,
    MOV_CH_LAYOUT_AAC_6_1,
    MOV_CH_LAYOUT_MPEG_7_1_B,
    0,
};

static const enum MovChannelLayoutTag mov_ch_layouts_wav[] = {
    MOV_CH_LAYOUT_MONO,
    MOV_CH_LAYOUT_STEREO,
    MOV_CH_LAYOUT_MATRIXSTEREO,
    MOV_CH_LAYOUT_MPEG_3_0_A,
    MOV_CH_LAYOUT_QUADRAPHONIC,
    MOV_CH_LAYOUT_MPEG_5_0_A,
    MOV_CH_LAYOUT_MPEG_5_1_A,
    MOV_CH_LAYOUT_MPEG_6_1_A,
    MOV_CH_LAYOUT_MPEG_7_1_A,
    MOV_CH_LAYOUT_MPEG_7_1_C,
    MOV_CH_LAYOUT_SMPTE_DTV,
    0,
};

static const struct {
    enum AVCodecID codec_id;
    const enum MovChannelLayoutTag *layouts;
} mov_codec_ch_layouts[] = {
    { AV_CODEC_ID_AAC,     mov_ch_layouts_aac      },
    { AV_CODEC_ID_AC3,     mov_ch_layouts_ac3      },
    { AV_CODEC_ID_ALAC,    mov_ch_layouts_alac     },
    { AV_CODEC_ID_PCM_U8,    mov_ch_layouts_wav    },
    { AV_CODEC_ID_PCM_S8,    mov_ch_layouts_wav    },
    { AV_CODEC_ID_PCM_S16LE, mov_ch_layouts_wav    },
    { AV_CODEC_ID_PCM_S16BE, mov_ch_layouts_wav    },
    { AV_CODEC_ID_PCM_S24LE, mov_ch_layouts_wav    },
    { AV_CODEC_ID_PCM_S24BE, mov_ch_layouts_wav    },
    { AV_CODEC_ID_PCM_S32LE, mov_ch_layouts_wav    },
    { AV_CODEC_ID_PCM_S32BE, mov_ch_layouts_wav    },
    { AV_CODEC_ID_PCM_F32LE, mov_ch_layouts_wav    },
    { AV_CODEC_ID_PCM_F32BE, mov_ch_layouts_wav    },
    { AV_CODEC_ID_PCM_F64LE, mov_ch_layouts_wav    },
    { AV_CODEC_ID_PCM_F64BE, mov_ch_layouts_wav    },
    { AV_CODEC_ID_NONE,    NULL                    },
};

uint64_t ff_mov_get_channel_layout(uint32_t tag, uint32_t bitmap)
{
    int i, channels;
    const struct MovChannelLayoutMap *layout_map;

    /* use ff_mov_get_channel_label() to build a layout instead */
    if (tag == MOV_CH_LAYOUT_USE_DESCRIPTIONS)
        return 0;

    /* handle the use of the channel bitmap */
    if (tag == MOV_CH_LAYOUT_USE_BITMAP)
        return bitmap < 0x40000 ? bitmap : 0;

    /* get the layout map based on the channel count for the specified layout tag */
    channels = tag & 0xFFFF;
    if (channels > 9)
        channels = 0;
    layout_map = mov_ch_layout_map[channels];

    /* find the channel layout for the specified layout tag */
    for (i = 0; layout_map[i].tag != 0; i++) {
        if (layout_map[i].tag == tag)
            break;
    }
    return layout_map[i].layout;
}

static uint32_t mov_get_channel_label(uint32_t label)
{
    if (label == 0)
        return 0;
    if (label <= 18)
        return 1U << (label - 1);
    if (label == 38)
        return AV_CH_STEREO_LEFT;
    if (label == 39)
        return AV_CH_STEREO_RIGHT;
    return 0;
}

uint32_t ff_mov_get_channel_layout_tag(enum AVCodecID codec_id,
                                       uint64_t channel_layout,
                                       uint32_t *bitmap)
{
    int i, j;
    uint32_t tag = 0;
    const enum MovChannelLayoutTag *layouts = NULL;

    /* find the layout list for the specified codec */
    for (i = 0; mov_codec_ch_layouts[i].codec_id != AV_CODEC_ID_NONE; i++) {
        if (mov_codec_ch_layouts[i].codec_id == codec_id)
            break;
    }
    if (mov_codec_ch_layouts[i].codec_id != AV_CODEC_ID_NONE)
        layouts = mov_codec_ch_layouts[i].layouts;

    if (layouts) {
        int channels;
        const struct MovChannelLayoutMap *layout_map;

        /* get the layout map based on the channel count */
        channels = av_get_channel_layout_nb_channels(channel_layout);
        if (channels > 9)
            channels = 0;
        layout_map = mov_ch_layout_map[channels];

        /* find the layout tag for the specified channel layout */
        for (i = 0; layouts[i] != 0; i++) {
            if ((layouts[i] & 0xFFFF) != channels)
                continue;
            for (j = 0; layout_map[j].tag != 0; j++) {
                if (layout_map[j].tag    == layouts[i] &&
                    layout_map[j].layout == channel_layout)
                    break;
            }
            if (layout_map[j].tag)
                break;
        }
        tag = layouts[i];
    }

    /* if no tag was found, use channel bitmap as a backup if possible */
    if (tag == 0 && channel_layout > 0 && channel_layout < 0x40000) {
        tag     = MOV_CH_LAYOUT_USE_BITMAP;
        *bitmap = (uint32_t)channel_layout;
    } else
        *bitmap = 0;

    /* TODO: set channel descriptions as a secondary backup */

    return tag;
}

int ff_mov_read_chan(AVFormatContext *s, AVIOContext *pb, AVStream *st,
                     int64_t size)
{
    uint32_t layout_tag, bitmap, num_descr, label_mask;
    int i;

    if (size < 12)
        return AVERROR_INVALIDDATA;

    layout_tag = avio_rb32(pb);
    bitmap     = avio_rb32(pb);
    num_descr  = avio_rb32(pb);

    av_log(s, AV_LOG_TRACE, "chan: layout=%u bitmap=%u num_descr=%u\n",
            layout_tag, bitmap, num_descr);

    if (size < 12ULL + num_descr * 20ULL)
        return 0;

    label_mask = 0;
    for (i = 0; i < num_descr; i++) {
        uint32_t label;
        if (pb->eof_reached) {
            av_log(s, AV_LOG_ERROR,
                   "reached EOF while reading channel layout\n");
            return AVERROR_INVALIDDATA;
        }
        label     = avio_rb32(pb);          // mChannelLabel
        avio_rb32(pb);                      // mChannelFlags
        avio_rl32(pb);                      // mCoordinates[0]
        avio_rl32(pb);                      // mCoordinates[1]
        avio_rl32(pb);                      // mCoordinates[2]
        size -= 20;
        if (layout_tag == 0) {
            uint32_t mask_incr = mov_get_channel_label(label);
            if (mask_incr == 0) {
                label_mask = 0;
                break;
            }
            label_mask |= mask_incr;
        }
    }
    if (layout_tag == 0) {
        if (label_mask)
            st->codecpar->channel_layout = label_mask;
    } else
<<<<<<< HEAD
        st->codec->channel_layout = ff_mov_get_channel_layout(layout_tag, bitmap);
    avio_skip(pb, size - 12);
=======
        st->codecpar->channel_layout = ff_mov_get_channel_layout(layout_tag, bitmap);
>>>>>>> 9200514a

    return 0;
}<|MERGE_RESOLUTION|>--- conflicted
+++ resolved
@@ -590,12 +590,8 @@
         if (label_mask)
             st->codecpar->channel_layout = label_mask;
     } else
-<<<<<<< HEAD
-        st->codec->channel_layout = ff_mov_get_channel_layout(layout_tag, bitmap);
+        st->codecpar->channel_layout = ff_mov_get_channel_layout(layout_tag, bitmap);
     avio_skip(pb, size - 12);
-=======
-        st->codecpar->channel_layout = ff_mov_get_channel_layout(layout_tag, bitmap);
->>>>>>> 9200514a
 
     return 0;
 }