--- conflicted
+++ resolved
@@ -131,43 +131,25 @@
 
 static struct fmt_map fmt_conversion_table[] = {
     //ff_fmt           codec_id           v4l2_fmt
-<<<<<<< HEAD
-    { PIX_FMT_YUV420P, CODEC_ID_RAWVIDEO, V4L2_PIX_FMT_YUV420  },
-    { PIX_FMT_YUV420P, CODEC_ID_RAWVIDEO, V4L2_PIX_FMT_YVU420  },
-    { PIX_FMT_YUV422P, CODEC_ID_RAWVIDEO, V4L2_PIX_FMT_YUV422P },
-    { PIX_FMT_YUYV422, CODEC_ID_RAWVIDEO, V4L2_PIX_FMT_YUYV    },
-    { PIX_FMT_UYVY422, CODEC_ID_RAWVIDEO, V4L2_PIX_FMT_UYVY    },
-    { PIX_FMT_YUV411P, CODEC_ID_RAWVIDEO, V4L2_PIX_FMT_YUV411P },
-    { PIX_FMT_YUV410P, CODEC_ID_RAWVIDEO, V4L2_PIX_FMT_YUV410  },
-    { PIX_FMT_RGB555LE,CODEC_ID_RAWVIDEO, V4L2_PIX_FMT_RGB555  },
-    { PIX_FMT_RGB555BE,CODEC_ID_RAWVIDEO, V4L2_PIX_FMT_RGB555X },
-    { PIX_FMT_RGB565LE,CODEC_ID_RAWVIDEO, V4L2_PIX_FMT_RGB565  },
-    { PIX_FMT_RGB565BE,CODEC_ID_RAWVIDEO, V4L2_PIX_FMT_RGB565X },
-    { PIX_FMT_BGR24,   CODEC_ID_RAWVIDEO, V4L2_PIX_FMT_BGR24   },
-    { PIX_FMT_RGB24,   CODEC_ID_RAWVIDEO, V4L2_PIX_FMT_RGB24   },
-    { PIX_FMT_BGR0,    CODEC_ID_RAWVIDEO, V4L2_PIX_FMT_BGR32   },
-    { PIX_FMT_0RGB,    CODEC_ID_RAWVIDEO, V4L2_PIX_FMT_RGB32   },
-    { PIX_FMT_GRAY8,   CODEC_ID_RAWVIDEO, V4L2_PIX_FMT_GREY    },
-    { PIX_FMT_NV12,    CODEC_ID_RAWVIDEO, V4L2_PIX_FMT_NV12    },
-    { PIX_FMT_NONE,    CODEC_ID_MJPEG,    V4L2_PIX_FMT_MJPEG   },
-    { PIX_FMT_NONE,    CODEC_ID_MJPEG,    V4L2_PIX_FMT_JPEG    },
-=======
     { PIX_FMT_YUV420P, AV_CODEC_ID_RAWVIDEO, V4L2_PIX_FMT_YUV420  },
+    { PIX_FMT_YUV420P, AV_CODEC_ID_RAWVIDEO, V4L2_PIX_FMT_YVU420  },
     { PIX_FMT_YUV422P, AV_CODEC_ID_RAWVIDEO, V4L2_PIX_FMT_YUV422P },
     { PIX_FMT_YUYV422, AV_CODEC_ID_RAWVIDEO, V4L2_PIX_FMT_YUYV    },
     { PIX_FMT_UYVY422, AV_CODEC_ID_RAWVIDEO, V4L2_PIX_FMT_UYVY    },
     { PIX_FMT_YUV411P, AV_CODEC_ID_RAWVIDEO, V4L2_PIX_FMT_YUV411P },
     { PIX_FMT_YUV410P, AV_CODEC_ID_RAWVIDEO, V4L2_PIX_FMT_YUV410  },
-    { PIX_FMT_RGB555,  AV_CODEC_ID_RAWVIDEO, V4L2_PIX_FMT_RGB555  },
-    { PIX_FMT_RGB565,  AV_CODEC_ID_RAWVIDEO, V4L2_PIX_FMT_RGB565  },
+    { PIX_FMT_RGB555LE,AV_CODEC_ID_RAWVIDEO, V4L2_PIX_FMT_RGB555  },
+    { PIX_FMT_RGB555BE,AV_CODEC_ID_RAWVIDEO, V4L2_PIX_FMT_RGB555X },
+    { PIX_FMT_RGB565LE,AV_CODEC_ID_RAWVIDEO, V4L2_PIX_FMT_RGB565  },
+    { PIX_FMT_RGB565BE,AV_CODEC_ID_RAWVIDEO, V4L2_PIX_FMT_RGB565X },
     { PIX_FMT_BGR24,   AV_CODEC_ID_RAWVIDEO, V4L2_PIX_FMT_BGR24   },
     { PIX_FMT_RGB24,   AV_CODEC_ID_RAWVIDEO, V4L2_PIX_FMT_RGB24   },
-    { PIX_FMT_BGRA,    AV_CODEC_ID_RAWVIDEO, V4L2_PIX_FMT_BGR32   },
+    { PIX_FMT_BGR0,    AV_CODEC_ID_RAWVIDEO, V4L2_PIX_FMT_BGR32   },
+    { PIX_FMT_0RGB,    AV_CODEC_ID_RAWVIDEO, V4L2_PIX_FMT_RGB32   },
     { PIX_FMT_GRAY8,   AV_CODEC_ID_RAWVIDEO, V4L2_PIX_FMT_GREY    },
     { PIX_FMT_NV12,    AV_CODEC_ID_RAWVIDEO, V4L2_PIX_FMT_NV12    },
     { PIX_FMT_NONE,    AV_CODEC_ID_MJPEG,    V4L2_PIX_FMT_MJPEG   },
     { PIX_FMT_NONE,    AV_CODEC_ID_MJPEG,    V4L2_PIX_FMT_JPEG    },
->>>>>>> 36ef5369
 };
 
 static int device_open(AVFormatContext *ctx)
@@ -773,11 +755,7 @@
 
     if (desired_format != 0) {
         *codec_id = fmt_v4l2codec(desired_format);
-<<<<<<< HEAD
-        av_assert0(*codec_id != CODEC_ID_NONE);
-=======
-        assert(*codec_id != AV_CODEC_ID_NONE);
->>>>>>> 36ef5369
+        av_assert0(*codec_id != AV_CODEC_ID_NONE);
     }
 
     return desired_format;
