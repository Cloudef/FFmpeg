--- conflicted
+++ resolved
@@ -136,18 +136,9 @@
     uint64_t sse = 0;
     double sse_d = 0.0;
     uint8_t buf[2][SIZE];
-<<<<<<< HEAD
     int64_t max    = (1LL << (8 * len)) - 1;
-    int size0      = 0;
-    int size1      = 0;
-=======
-    int len = 1;
-    int64_t max;
-    int shift      = argc < 5 ? 0 : atoi(argv[4]);
-    int skip_bytes = argc < 6 ? 0 : atoi(argv[5]);
     uint64_t size0   = 0;
     uint64_t size1   = 0;
->>>>>>> 7a00653b
     uint64_t maxdist = 0;
     double maxdist_d = 0.0;
     int noseek;
