FATE_BINKAUDIO-$(call DEMDEC, BINK, BINKAUDIO_DCT) += fate-binkaudio-dct
fate-binkaudio-dct: CMD = pcm -i $(TARGET_SAMPLES)/bink/binkaudio_dct.bik
fate-binkaudio-dct: REF = $(SAMPLES)/bink/binkaudio_dct.pcm
fate-binkaudio-dct: FUZZ = 2

FATE_BINKAUDIO-$(call DEMDEC, BINK, BINKAUDIO_RDFT) += fate-binkaudio-rdft
fate-binkaudio-rdft: CMD = pcm -i $(TARGET_SAMPLES)/bink/binkaudio_rdft.bik
fate-binkaudio-rdft: REF = $(SAMPLES)/bink/binkaudio_rdft.pcm
fate-binkaudio-rdft: FUZZ = 2

$(FATE_BINKAUDIO-yes): CMP = oneoff

FATE_SAMPLES_AUDIO += $(FATE_BINKAUDIO-yes)
fate-binkaudio: $(FATE_BINKAUDIO-yes)

FATE_SAMPLES_AUDIO-$(call DEMDEC, BMV, BMV_AUDIO) += fate-bmv-audio
fate-bmv-audio: CMD = framecrc -i $(TARGET_SAMPLES)/bmv/SURFING-partial.BMV -vn

FATE_SAMPLES_AUDIO-$(call DEMDEC, DSICIN, DSICINAUDIO) += fate-delphine-cin-audio
fate-delphine-cin-audio: CMD = framecrc -i $(TARGET_SAMPLES)/delphine-cin/LOGO-partial.CIN -vn

<<<<<<< HEAD
FATE_SAMPLES_AUDIO-$(call DEMDEC, MPEGTS, DCA) += fate-dts
=======
FATE_SAMPLES_AVCONV-$(call DEMDEC, DSS, DSS_SP) += fate-dss-lp fate-dss-sp
fate-dss-lp: CMD = framecrc -i $(TARGET_SAMPLES)/dss/lp.dss -frames 30
fate-dss-sp: CMD = framecrc -i $(TARGET_SAMPLES)/dss/sp.dss -frames 30

FATE_SAMPLES_AVCONV-$(call DEMDEC, MPEGTS, DCA) += fate-dts
>>>>>>> b727b0ee
fate-dts: CMD = pcm -i $(TARGET_SAMPLES)/dts/dts.ts
fate-dts: CMP = oneoff
fate-dts: REF = $(SAMPLES)/dts/dts.pcm

FATE_SAMPLES_AUDIO-$(call DEMDEC, DTS, DCA) += fate-dts_es
fate-dts_es: CMD = pcm -i $(TARGET_SAMPLES)/dts/dts_es.dts
fate-dts_es: CMP = oneoff
fate-dts_es: REF = $(SAMPLES)/dts/dts_es.pcm

FATE_SAMPLES_AUDIO-$(call DEMDEC, AVI, IMC) += fate-imc
fate-imc: CMD = pcm -i $(TARGET_SAMPLES)/imc/imc.avi
fate-imc: CMP = oneoff
fate-imc: REF = $(SAMPLES)/imc/imc.pcm

FATE_SAMPLES_AUDIO-$(call DEMDEC, FLV, NELLYMOSER) += fate-nellymoser
fate-nellymoser: CMD = pcm -i $(TARGET_SAMPLES)/nellymoser/nellymoser.flv
fate-nellymoser: CMP = oneoff
fate-nellymoser: REF = $(SAMPLES)/nellymoser/nellymoser.pcm

FATE_SAMPLES_AUDIO-$(call ENCMUX, NELLYMOSER, FLV) += fate-nellymoser-aref-encode
fate-nellymoser-aref-encode: $(AREF) ./tests/data/asynth-16000-1.wav
fate-nellymoser-aref-encode: CMD = enc_dec_pcm flv wav s16le $(REF) -c:a nellymoser
fate-nellymoser-aref-encode: CMP = stddev
fate-nellymoser-aref-encode: REF = ./tests/data/asynth-16000-1.wav
fate-nellymoser-aref-encode: CMP_SHIFT = -256
fate-nellymoser-aref-encode: CMP_TARGET = 3863
fate-nellymoser-aref-encode: SIZE_TOLERANCE = 268

FATE_SAMPLES_AUDIO-$(call DEMDEC, AVI, ON2AVC) += fate-on2avc
fate-on2avc: CMD = framecrc -i $(TARGET_SAMPLES)/vp7/potter-40.vp7 -frames 30 -vn

FATE_SAMPLES_AUDIO-$(call DEMDEC, PAF, PAF_AUDIO) += fate-paf-audio
fate-paf-audio: CMD = framecrc -i $(TARGET_SAMPLES)/paf/hod1-partial.paf -vn

FATE_SAMPLES_AUDIO-$(call DEMDEC, VMD, VMDAUDIO) += fate-sierra-vmd-audio
fate-sierra-vmd-audio: CMD = framecrc -i $(TARGET_SAMPLES)/vmd/12.vmd -vn

FATE_SAMPLES_AUDIO-$(call DEMDEC, SMACKER, SMACKAUD) += fate-smacker-audio
fate-smacker-audio: CMD = framecrc -i $(TARGET_SAMPLES)/smacker/wetlogo.smk -vn

FATE_SAMPLES_AUDIO-$(call DEMDEC, WSVQA, WS_SND1) += fate-ws_snd
fate-ws_snd: CMD = md5 -i $(TARGET_SAMPLES)/vqa/ws_snd.vqa -f s16le

FATE_SAMPLES_AUDIO += $(FATE_SAMPLES_AUDIO-yes)

FATE_SAMPLES_FFMPEG += $(FATE_SAMPLES_AUDIO)
fate-audio: $(FATE_SAMPLES_AUDIO)<|MERGE_RESOLUTION|>--- conflicted
+++ resolved
@@ -19,15 +19,11 @@
 FATE_SAMPLES_AUDIO-$(call DEMDEC, DSICIN, DSICINAUDIO) += fate-delphine-cin-audio
 fate-delphine-cin-audio: CMD = framecrc -i $(TARGET_SAMPLES)/delphine-cin/LOGO-partial.CIN -vn
 
-<<<<<<< HEAD
-FATE_SAMPLES_AUDIO-$(call DEMDEC, MPEGTS, DCA) += fate-dts
-=======
-FATE_SAMPLES_AVCONV-$(call DEMDEC, DSS, DSS_SP) += fate-dss-lp fate-dss-sp
+FATE_SAMPLES_AUDIO-$(call DEMDEC, DSS, DSS_SP) += fate-dss-lp fate-dss-sp
 fate-dss-lp: CMD = framecrc -i $(TARGET_SAMPLES)/dss/lp.dss -frames 30
 fate-dss-sp: CMD = framecrc -i $(TARGET_SAMPLES)/dss/sp.dss -frames 30
 
-FATE_SAMPLES_AVCONV-$(call DEMDEC, MPEGTS, DCA) += fate-dts
->>>>>>> b727b0ee
+FATE_SAMPLES_AUDIO-$(call DEMDEC, MPEGTS, DCA) += fate-dts
 fate-dts: CMD = pcm -i $(TARGET_SAMPLES)/dts/dts.ts
 fate-dts: CMP = oneoff
 fate-dts: REF = $(SAMPLES)/dts/dts.pcm
