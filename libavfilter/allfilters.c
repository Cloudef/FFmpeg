--- conflicted
+++ resolved
@@ -257,11 +257,8 @@
     REGISTER_FILTER(ROTATE,         rotate,         vf);
     REGISTER_FILTER(SAB,            sab,            vf);
     REGISTER_FILTER(SCALE,          scale,          vf);
-<<<<<<< HEAD
     REGISTER_FILTER(SCALE2REF,      scale2ref,      vf);
-=======
     REGISTER_FILTER(SCALE_NPP,      scale_npp,      vf);
->>>>>>> 8a02a803
     REGISTER_FILTER(SCALE_VAAPI,    scale_vaapi,    vf);
     REGISTER_FILTER(SELECT,         select,         vf);
     REGISTER_FILTER(SELECTIVECOLOR, selectivecolor, vf);
