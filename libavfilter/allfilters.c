/*
 * filter registration
 * Copyright (c) 2008 Vitor Sessak
 *
 * This file is part of FFmpeg.
 *
 * FFmpeg is free software; you can redistribute it and/or
 * modify it under the terms of the GNU Lesser General Public
 * License as published by the Free Software Foundation; either
 * version 2.1 of the License, or (at your option) any later version.
 *
 * FFmpeg is distributed in the hope that it will be useful,
 * but WITHOUT ANY WARRANTY; without even the implied warranty of
 * MERCHANTABILITY or FITNESS FOR A PARTICULAR PURPOSE.  See the GNU
 * Lesser General Public License for more details.
 *
 * You should have received a copy of the GNU Lesser General Public
 * License along with FFmpeg; if not, write to the Free Software
 * Foundation, Inc., 51 Franklin Street, Fifth Floor, Boston, MA 02110-1301 USA
 */

#include "avfilter.h"
#include "config.h"
#include "opencl_allkernels.h"


#define REGISTER_FILTER(X, x, y)                                        \
    {                                                                   \
        extern AVFilter avfilter_##y##_##x;                             \
        if (CONFIG_##X##_FILTER)                                        \
            avfilter_register(&avfilter_##y##_##x);                     \
    }

#define REGISTER_FILTER_UNCONDITIONAL(x)                                \
    {                                                                   \
        extern AVFilter avfilter_##x;                                   \
        avfilter_register(&avfilter_##x);                               \
    }

void avfilter_register_all(void)
{
    static int initialized;

    if (initialized)
        return;
    initialized = 1;

#if FF_API_ACONVERT_FILTER
    REGISTER_FILTER(ACONVERT,       aconvert,       af);
#endif
    REGISTER_FILTER(AFADE,          afade,          af);
    REGISTER_FILTER(AFORMAT,        aformat,        af);
    REGISTER_FILTER(ALLPASS,        allpass,        af);
    REGISTER_FILTER(AMERGE,         amerge,         af);
    REGISTER_FILTER(AMIX,           amix,           af);
    REGISTER_FILTER(ANULL,          anull,          af);
    REGISTER_FILTER(APAD,           apad,           af);
    REGISTER_FILTER(APERMS,         aperms,         af);
    REGISTER_FILTER(APHASER,        aphaser,        af);
    REGISTER_FILTER(ARESAMPLE,      aresample,      af);
    REGISTER_FILTER(ASELECT,        aselect,        af);
    REGISTER_FILTER(ASENDCMD,       asendcmd,       af);
    REGISTER_FILTER(ASETNSAMPLES,   asetnsamples,   af);
    REGISTER_FILTER(ASETPTS,        asetpts,        af);
    REGISTER_FILTER(ASETTB,         asettb,         af);
    REGISTER_FILTER(ASHOWINFO,      ashowinfo,      af);
    REGISTER_FILTER(ASPLIT,         asplit,         af);
    REGISTER_FILTER(ASTREAMSYNC,    astreamsync,    af);
    REGISTER_FILTER(ASYNCTS,        asyncts,        af);
    REGISTER_FILTER(ATEMPO,         atempo,         af);
    REGISTER_FILTER(BANDPASS,       bandpass,       af);
    REGISTER_FILTER(BANDREJECT,     bandreject,     af);
    REGISTER_FILTER(BASS,           bass,           af);
    REGISTER_FILTER(BIQUAD,         biquad,         af);
    REGISTER_FILTER(CHANNELMAP,     channelmap,     af);
    REGISTER_FILTER(CHANNELSPLIT,   channelsplit,   af);
    REGISTER_FILTER(EARWAX,         earwax,         af);
    REGISTER_FILTER(EBUR128,        ebur128,        af);
    REGISTER_FILTER(EQUALIZER,      equalizer,      af);
    REGISTER_FILTER(HIGHPASS,       highpass,       af);
    REGISTER_FILTER(JOIN,           join,           af);
    REGISTER_FILTER(LOWPASS,        lowpass,        af);
    REGISTER_FILTER(PAN,            pan,            af);
    REGISTER_FILTER(RESAMPLE,       resample,       af);
    REGISTER_FILTER(SILENCEDETECT,  silencedetect,  af);
    REGISTER_FILTER(TREBLE,         treble,         af);
    REGISTER_FILTER(VOLUME,         volume,         af);
    REGISTER_FILTER(VOLUMEDETECT,   volumedetect,   af);

    REGISTER_FILTER(AEVALSRC,       aevalsrc,       asrc);
    REGISTER_FILTER(ANULLSRC,       anullsrc,       asrc);
    REGISTER_FILTER(FLITE,          flite,          asrc);
    REGISTER_FILTER(SINE,           sine,           asrc);

    REGISTER_FILTER(ANULLSINK,      anullsink,      asink);

    REGISTER_FILTER(ALPHAEXTRACT,   alphaextract,   vf);
    REGISTER_FILTER(ALPHAMERGE,     alphamerge,     vf);
    REGISTER_FILTER(ASS,            ass,            vf);
    REGISTER_FILTER(BBOX,           bbox,           vf);
    REGISTER_FILTER(BLACKDETECT,    blackdetect,    vf);
    REGISTER_FILTER(BLACKFRAME,     blackframe,     vf);
    REGISTER_FILTER(BLEND,          blend,          vf);
    REGISTER_FILTER(BOXBLUR,        boxblur,        vf);
    REGISTER_FILTER(COLORMATRIX,    colormatrix,    vf);
    REGISTER_FILTER(COPY,           copy,           vf);
    REGISTER_FILTER(CROP,           crop,           vf);
    REGISTER_FILTER(CROPDETECT,     cropdetect,     vf);
    REGISTER_FILTER(CURVES,         curves,         vf);
    REGISTER_FILTER(DECIMATE,       decimate,       vf);
    REGISTER_FILTER(DELOGO,         delogo,         vf);
    REGISTER_FILTER(DESHAKE,        deshake,        vf);
    REGISTER_FILTER(DRAWBOX,        drawbox,        vf);
    REGISTER_FILTER(DRAWTEXT,       drawtext,       vf);
    REGISTER_FILTER(EDGEDETECT,     edgedetect,     vf);
    REGISTER_FILTER(FADE,           fade,           vf);
    REGISTER_FILTER(FIELD,          field,          vf);
    REGISTER_FILTER(FIELDORDER,     fieldorder,     vf);
    REGISTER_FILTER(FORMAT,         format,         vf);
    REGISTER_FILTER(FPS,            fps,            vf);
    REGISTER_FILTER(FRAMESTEP,      framestep,      vf);
    REGISTER_FILTER(FREI0R,         frei0r,         vf);
    REGISTER_FILTER(GEQ,            geq,            vf);
    REGISTER_FILTER(GRADFUN,        gradfun,        vf);
    REGISTER_FILTER(HFLIP,          hflip,          vf);
    REGISTER_FILTER(HISTEQ,         histeq,         vf);
    REGISTER_FILTER(HISTOGRAM,      histogram,      vf);
    REGISTER_FILTER(HQDN3D,         hqdn3d,         vf);
<<<<<<< HEAD
    REGISTER_FILTER(HUE,            hue,            vf);
    REGISTER_FILTER(IDET,           idet,           vf);
    REGISTER_FILTER(IL,             il,             vf);
    REGISTER_FILTER(KERNDEINT,      kerndeint,      vf);
=======
    REGISTER_FILTER(INTERLACE,      interlace,      vf);
>>>>>>> 25882a7f
    REGISTER_FILTER(LUT,            lut,            vf);
    REGISTER_FILTER(LUTRGB,         lutrgb,         vf);
    REGISTER_FILTER(LUTYUV,         lutyuv,         vf);
    REGISTER_FILTER(MP,             mp,             vf);
    REGISTER_FILTER(NEGATE,         negate,         vf);
    REGISTER_FILTER(NOFORMAT,       noformat,       vf);
    REGISTER_FILTER(NOISE,          noise,          vf);
    REGISTER_FILTER(NULL,           null,           vf);
    REGISTER_FILTER(OCV,            ocv,            vf);
    REGISTER_FILTER(OVERLAY,        overlay,        vf);
    REGISTER_FILTER(PAD,            pad,            vf);
    REGISTER_FILTER(PERMS,          perms,          vf);
    REGISTER_FILTER(PIXDESCTEST,    pixdesctest,    vf);
    REGISTER_FILTER(PP,             pp,             vf);
    REGISTER_FILTER(REMOVELOGO,     removelogo,     vf);
    REGISTER_FILTER(SCALE,          scale,          vf);
    REGISTER_FILTER(SELECT,         select,         vf);
    REGISTER_FILTER(SENDCMD,        sendcmd,        vf);
    REGISTER_FILTER(SEPARATEFIELDS, separatefields, vf);
    REGISTER_FILTER(SETDAR,         setdar,         vf);
    REGISTER_FILTER(SETFIELD,       setfield,       vf);
    REGISTER_FILTER(SETPTS,         setpts,         vf);
    REGISTER_FILTER(SETSAR,         setsar,         vf);
    REGISTER_FILTER(SETTB,          settb,          vf);
    REGISTER_FILTER(SHOWINFO,       showinfo,       vf);
    REGISTER_FILTER(SMARTBLUR,      smartblur,      vf);
    REGISTER_FILTER(SPLIT,          split,          vf);
    REGISTER_FILTER(STEREO3D,       stereo3d,       vf);
    REGISTER_FILTER(SUBTITLES,      subtitles,      vf);
    REGISTER_FILTER(SUPER2XSAI,     super2xsai,     vf);
    REGISTER_FILTER(SWAPUV,         swapuv,         vf);
    REGISTER_FILTER(TELECINE,       telecine,       vf);
    REGISTER_FILTER(THUMBNAIL,      thumbnail,      vf);
    REGISTER_FILTER(TILE,           tile,           vf);
    REGISTER_FILTER(TINTERLACE,     tinterlace,     vf);
    REGISTER_FILTER(TRANSPOSE,      transpose,      vf);
    REGISTER_FILTER(UNSHARP,        unsharp,        vf);
    REGISTER_FILTER(VFLIP,          vflip,          vf);
    REGISTER_FILTER(YADIF,          yadif,          vf);

    REGISTER_FILTER(CELLAUTO,       cellauto,       vsrc);
    REGISTER_FILTER(COLOR,          color,          vsrc);
    REGISTER_FILTER(FREI0R,         frei0r_src,     vsrc);
    REGISTER_FILTER(LIFE,           life,           vsrc);
    REGISTER_FILTER(MANDELBROT,     mandelbrot,     vsrc);
    REGISTER_FILTER(MPTESTSRC,      mptestsrc,      vsrc);
    REGISTER_FILTER(NULLSRC,        nullsrc,        vsrc);
    REGISTER_FILTER(RGBTESTSRC,     rgbtestsrc,     vsrc);
    REGISTER_FILTER(SMPTEBARS,      smptebars,      vsrc);
    REGISTER_FILTER(TESTSRC,        testsrc,        vsrc);

    REGISTER_FILTER(NULLSINK,       nullsink,       vsink);

    /* multimedia filters */
    REGISTER_FILTER(CONCAT,         concat,         avf);
    REGISTER_FILTER(SHOWSPECTRUM,   showspectrum,   avf);
    REGISTER_FILTER(SHOWWAVES,      showwaves,      avf);

    /* multimedia sources */
    REGISTER_FILTER(AMOVIE,         amovie,         avsrc);
    REGISTER_FILTER(MOVIE,          movie,          avsrc);

#if FF_API_AVFILTERBUFFER
    REGISTER_FILTER_UNCONDITIONAL(vsink_ffbuffersink);
    REGISTER_FILTER_UNCONDITIONAL(asink_ffabuffersink);
#endif

    /* those filters are part of public or internal API => registered
     * unconditionally */
    REGISTER_FILTER_UNCONDITIONAL(asrc_abuffer);
    REGISTER_FILTER_UNCONDITIONAL(vsrc_buffer);
    REGISTER_FILTER_UNCONDITIONAL(asink_abuffer);
    REGISTER_FILTER_UNCONDITIONAL(vsink_buffer);
    REGISTER_FILTER_UNCONDITIONAL(af_afifo);
    REGISTER_FILTER_UNCONDITIONAL(vf_fifo);
    ff_opencl_register_filter_kernel_code_all();
}<|MERGE_RESOLUTION|>--- conflicted
+++ resolved
@@ -126,14 +126,11 @@
     REGISTER_FILTER(HISTEQ,         histeq,         vf);
     REGISTER_FILTER(HISTOGRAM,      histogram,      vf);
     REGISTER_FILTER(HQDN3D,         hqdn3d,         vf);
-<<<<<<< HEAD
     REGISTER_FILTER(HUE,            hue,            vf);
     REGISTER_FILTER(IDET,           idet,           vf);
     REGISTER_FILTER(IL,             il,             vf);
+    REGISTER_FILTER(INTERLACE,      interlace,      vf);
     REGISTER_FILTER(KERNDEINT,      kerndeint,      vf);
-=======
-    REGISTER_FILTER(INTERLACE,      interlace,      vf);
->>>>>>> 25882a7f
     REGISTER_FILTER(LUT,            lut,            vf);
     REGISTER_FILTER(LUTRGB,         lutrgb,         vf);
     REGISTER_FILTER(LUTYUV,         lutyuv,         vf);
