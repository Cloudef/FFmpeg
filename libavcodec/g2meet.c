--- conflicted
+++ resolved
@@ -733,15 +733,10 @@
             c->tiles_y = (c->height + c->tile_height - 1) / c->tile_height;
             c->bpp = bytestream2_get_byte(&bc);
             if (c->bpp == 32) {
-<<<<<<< HEAD
-                if (bytestream2_get_bytes_left(&bc) < 16 || (chunk_size - 21) < 16 ) {
-                    av_log(avctx, AV_LOG_ERROR, "Display info: missing bitmasks!\n");
-=======
                 if (bytestream2_get_bytes_left(&bc) < 16 ||
                     (chunk_size - 21) < 16 ) {
                     av_log(avctx, AV_LOG_ERROR,
                            "Display info: missing bitmasks!\n");
->>>>>>> 77fbc032
                     return AVERROR_INVALIDDATA;
                 }
                 r_mask = bytestream2_get_be32(&bc);
@@ -754,12 +749,7 @@
                     return AVERROR_PATCHWELCOME;
                 }
             } else {
-<<<<<<< HEAD
-                av_log(avctx, AV_LOG_ERROR,
-                       "Unsupported bpp=%d in the display info!\n", c->bpp);
-=======
                 avpriv_request_sample(avctx, "bpp=%d", c->bpp);
->>>>>>> 77fbc032
                 return AVERROR_PATCHWELCOME;
             }
             if (g2m_init_buffers(c)) {
