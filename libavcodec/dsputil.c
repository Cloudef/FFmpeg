/*
 * DSP utils
 * Copyright (c) 2000, 2001 Fabrice Bellard
 * Copyright (c) 2002-2004 Michael Niedermayer <michaelni@gmx.at>
 *
 * gmc & q-pel & 32/64 bit based MC by Michael Niedermayer <michaelni@gmx.at>
 *
 * This file is part of FFmpeg.
 *
 * FFmpeg is free software; you can redistribute it and/or
 * modify it under the terms of the GNU Lesser General Public
 * License as published by the Free Software Foundation; either
 * version 2.1 of the License, or (at your option) any later version.
 *
 * FFmpeg is distributed in the hope that it will be useful,
 * but WITHOUT ANY WARRANTY; without even the implied warranty of
 * MERCHANTABILITY or FITNESS FOR A PARTICULAR PURPOSE.  See the GNU
 * Lesser General Public License for more details.
 *
 * You should have received a copy of the GNU Lesser General Public
 * License along with FFmpeg; if not, write to the Free Software
 * Foundation, Inc., 51 Franklin Street, Fifth Floor, Boston, MA 02110-1301 USA
 */

/**
 * @file
 * DSP utils
 */

#include "libavutil/imgutils.h"
#include "avcodec.h"
#include "dsputil.h"
#include "simple_idct.h"
#include "faandct.h"
#include "faanidct.h"
#include "mathops.h"
#include "mpegvideo.h"
#include "config.h"
#include "ac3dec.h"
#include "vorbis.h"
#include "diracdsp.h"

uint8_t ff_cropTbl[256 + 2 * MAX_NEG_CROP] = {0, };
uint32_t ff_squareTbl[512] = {0, };

#define BIT_DEPTH 9
#include "dsputil_template.c"
#undef BIT_DEPTH

#define BIT_DEPTH 10
#include "dsputil_template.c"
#undef BIT_DEPTH

#define BIT_DEPTH 8
#include "dsputil_template.c"

// 0x7f7f7f7f or 0x7f7f7f7f7f7f7f7f or whatever, depending on the cpu's native arithmetic size
#define pb_7f (~0UL/255 * 0x7f)
#define pb_80 (~0UL/255 * 0x80)

const uint8_t ff_zigzag_direct[64] = {
    0,   1,  8, 16,  9,  2,  3, 10,
    17, 24, 32, 25, 18, 11,  4,  5,
    12, 19, 26, 33, 40, 48, 41, 34,
    27, 20, 13,  6,  7, 14, 21, 28,
    35, 42, 49, 56, 57, 50, 43, 36,
    29, 22, 15, 23, 30, 37, 44, 51,
    58, 59, 52, 45, 38, 31, 39, 46,
    53, 60, 61, 54, 47, 55, 62, 63
};

/* Specific zigzag scan for 248 idct. NOTE that unlike the
   specification, we interleave the fields */
const uint8_t ff_zigzag248_direct[64] = {
     0,  8,  1,  9, 16, 24,  2, 10,
    17, 25, 32, 40, 48, 56, 33, 41,
    18, 26,  3, 11,  4, 12, 19, 27,
    34, 42, 49, 57, 50, 58, 35, 43,
    20, 28,  5, 13,  6, 14, 21, 29,
    36, 44, 51, 59, 52, 60, 37, 45,
    22, 30,  7, 15, 23, 31, 38, 46,
    53, 61, 54, 62, 39, 47, 55, 63,
};

/* not permutated inverse zigzag_direct + 1 for MMX quantizer */
DECLARE_ALIGNED(16, uint16_t, ff_inv_zigzag_direct16)[64];

const uint8_t ff_alternate_horizontal_scan[64] = {
    0,  1,   2,  3,  8,  9, 16, 17,
    10, 11,  4,  5,  6,  7, 15, 14,
    13, 12, 19, 18, 24, 25, 32, 33,
    26, 27, 20, 21, 22, 23, 28, 29,
    30, 31, 34, 35, 40, 41, 48, 49,
    42, 43, 36, 37, 38, 39, 44, 45,
    46, 47, 50, 51, 56, 57, 58, 59,
    52, 53, 54, 55, 60, 61, 62, 63,
};

const uint8_t ff_alternate_vertical_scan[64] = {
    0,  8,  16, 24,  1,  9,  2, 10,
    17, 25, 32, 40, 48, 56, 57, 49,
    41, 33, 26, 18,  3, 11,  4, 12,
    19, 27, 34, 42, 50, 58, 35, 43,
    51, 59, 20, 28,  5, 13,  6, 14,
    21, 29, 36, 44, 52, 60, 37, 45,
    53, 61, 22, 30,  7, 15, 23, 31,
    38, 46, 54, 62, 39, 47, 55, 63,
};

/* Input permutation for the simple_idct_mmx */
static const uint8_t simple_mmx_permutation[64]={
        0x00, 0x08, 0x04, 0x09, 0x01, 0x0C, 0x05, 0x0D,
        0x10, 0x18, 0x14, 0x19, 0x11, 0x1C, 0x15, 0x1D,
        0x20, 0x28, 0x24, 0x29, 0x21, 0x2C, 0x25, 0x2D,
        0x12, 0x1A, 0x16, 0x1B, 0x13, 0x1E, 0x17, 0x1F,
        0x02, 0x0A, 0x06, 0x0B, 0x03, 0x0E, 0x07, 0x0F,
        0x30, 0x38, 0x34, 0x39, 0x31, 0x3C, 0x35, 0x3D,
        0x22, 0x2A, 0x26, 0x2B, 0x23, 0x2E, 0x27, 0x2F,
        0x32, 0x3A, 0x36, 0x3B, 0x33, 0x3E, 0x37, 0x3F,
};

static const uint8_t idct_sse2_row_perm[8] = {0, 4, 1, 5, 2, 6, 3, 7};

void ff_init_scantable(uint8_t *permutation, ScanTable *st, const uint8_t *src_scantable){
    int i;
    int end;

    st->scantable= src_scantable;

    for(i=0; i<64; i++){
        int j;
        j = src_scantable[i];
        st->permutated[i] = permutation[j];
    }

    end=-1;
    for(i=0; i<64; i++){
        int j;
        j = st->permutated[i];
        if(j>end) end=j;
        st->raster_end[i]= end;
    }
}

void ff_init_scantable_permutation(uint8_t *idct_permutation,
                                   int idct_permutation_type)
{
    int i;

    switch(idct_permutation_type){
    case FF_NO_IDCT_PERM:
        for(i=0; i<64; i++)
            idct_permutation[i]= i;
        break;
    case FF_LIBMPEG2_IDCT_PERM:
        for(i=0; i<64; i++)
            idct_permutation[i]= (i & 0x38) | ((i & 6) >> 1) | ((i & 1) << 2);
        break;
    case FF_SIMPLE_IDCT_PERM:
        for(i=0; i<64; i++)
            idct_permutation[i]= simple_mmx_permutation[i];
        break;
    case FF_TRANSPOSE_IDCT_PERM:
        for(i=0; i<64; i++)
            idct_permutation[i]= ((i&7)<<3) | (i>>3);
        break;
    case FF_PARTTRANS_IDCT_PERM:
        for(i=0; i<64; i++)
            idct_permutation[i]= (i&0x24) | ((i&3)<<3) | ((i>>3)&3);
        break;
    case FF_SSE2_IDCT_PERM:
        for(i=0; i<64; i++)
            idct_permutation[i]= (i&0x38) | idct_sse2_row_perm[i&7];
        break;
    default:
        av_log(NULL, AV_LOG_ERROR, "Internal error, IDCT permutation not set\n");
    }
}

static int pix_sum_c(uint8_t * pix, int line_size)
{
    int s, i, j;

    s = 0;
    for (i = 0; i < 16; i++) {
        for (j = 0; j < 16; j += 8) {
            s += pix[0];
            s += pix[1];
            s += pix[2];
            s += pix[3];
            s += pix[4];
            s += pix[5];
            s += pix[6];
            s += pix[7];
            pix += 8;
        }
        pix += line_size - 16;
    }
    return s;
}

static int pix_norm1_c(uint8_t * pix, int line_size)
{
    int s, i, j;
    uint32_t *sq = ff_squareTbl + 256;

    s = 0;
    for (i = 0; i < 16; i++) {
        for (j = 0; j < 16; j += 8) {
#if 0
            s += sq[pix[0]];
            s += sq[pix[1]];
            s += sq[pix[2]];
            s += sq[pix[3]];
            s += sq[pix[4]];
            s += sq[pix[5]];
            s += sq[pix[6]];
            s += sq[pix[7]];
#else
#if HAVE_FAST_64BIT
            register uint64_t x=*(uint64_t*)pix;
            s += sq[x&0xff];
            s += sq[(x>>8)&0xff];
            s += sq[(x>>16)&0xff];
            s += sq[(x>>24)&0xff];
            s += sq[(x>>32)&0xff];
            s += sq[(x>>40)&0xff];
            s += sq[(x>>48)&0xff];
            s += sq[(x>>56)&0xff];
#else
            register uint32_t x=*(uint32_t*)pix;
            s += sq[x&0xff];
            s += sq[(x>>8)&0xff];
            s += sq[(x>>16)&0xff];
            s += sq[(x>>24)&0xff];
            x=*(uint32_t*)(pix+4);
            s += sq[x&0xff];
            s += sq[(x>>8)&0xff];
            s += sq[(x>>16)&0xff];
            s += sq[(x>>24)&0xff];
#endif
#endif
            pix += 8;
        }
        pix += line_size - 16;
    }
    return s;
}

static void bswap_buf(uint32_t *dst, const uint32_t *src, int w){
    int i;

    for(i=0; i+8<=w; i+=8){
        dst[i+0]= av_bswap32(src[i+0]);
        dst[i+1]= av_bswap32(src[i+1]);
        dst[i+2]= av_bswap32(src[i+2]);
        dst[i+3]= av_bswap32(src[i+3]);
        dst[i+4]= av_bswap32(src[i+4]);
        dst[i+5]= av_bswap32(src[i+5]);
        dst[i+6]= av_bswap32(src[i+6]);
        dst[i+7]= av_bswap32(src[i+7]);
    }
    for(;i<w; i++){
        dst[i+0]= av_bswap32(src[i+0]);
    }
}

static void bswap16_buf(uint16_t *dst, const uint16_t *src, int len)
{
    while (len--)
        *dst++ = av_bswap16(*src++);
}

static int sse4_c(void *v, uint8_t * pix1, uint8_t * pix2, int line_size, int h)
{
    int s, i;
    uint32_t *sq = ff_squareTbl + 256;

    s = 0;
    for (i = 0; i < h; i++) {
        s += sq[pix1[0] - pix2[0]];
        s += sq[pix1[1] - pix2[1]];
        s += sq[pix1[2] - pix2[2]];
        s += sq[pix1[3] - pix2[3]];
        pix1 += line_size;
        pix2 += line_size;
    }
    return s;
}

static int sse8_c(void *v, uint8_t * pix1, uint8_t * pix2, int line_size, int h)
{
    int s, i;
    uint32_t *sq = ff_squareTbl + 256;

    s = 0;
    for (i = 0; i < h; i++) {
        s += sq[pix1[0] - pix2[0]];
        s += sq[pix1[1] - pix2[1]];
        s += sq[pix1[2] - pix2[2]];
        s += sq[pix1[3] - pix2[3]];
        s += sq[pix1[4] - pix2[4]];
        s += sq[pix1[5] - pix2[5]];
        s += sq[pix1[6] - pix2[6]];
        s += sq[pix1[7] - pix2[7]];
        pix1 += line_size;
        pix2 += line_size;
    }
    return s;
}

static int sse16_c(void *v, uint8_t *pix1, uint8_t *pix2, int line_size, int h)
{
    int s, i;
    uint32_t *sq = ff_squareTbl + 256;

    s = 0;
    for (i = 0; i < h; i++) {
        s += sq[pix1[ 0] - pix2[ 0]];
        s += sq[pix1[ 1] - pix2[ 1]];
        s += sq[pix1[ 2] - pix2[ 2]];
        s += sq[pix1[ 3] - pix2[ 3]];
        s += sq[pix1[ 4] - pix2[ 4]];
        s += sq[pix1[ 5] - pix2[ 5]];
        s += sq[pix1[ 6] - pix2[ 6]];
        s += sq[pix1[ 7] - pix2[ 7]];
        s += sq[pix1[ 8] - pix2[ 8]];
        s += sq[pix1[ 9] - pix2[ 9]];
        s += sq[pix1[10] - pix2[10]];
        s += sq[pix1[11] - pix2[11]];
        s += sq[pix1[12] - pix2[12]];
        s += sq[pix1[13] - pix2[13]];
        s += sq[pix1[14] - pix2[14]];
        s += sq[pix1[15] - pix2[15]];

        pix1 += line_size;
        pix2 += line_size;
    }
    return s;
}

static void diff_pixels_c(DCTELEM *restrict block, const uint8_t *s1,
                          const uint8_t *s2, int stride){
    int i;

    /* read the pixels */
    for(i=0;i<8;i++) {
        block[0] = s1[0] - s2[0];
        block[1] = s1[1] - s2[1];
        block[2] = s1[2] - s2[2];
        block[3] = s1[3] - s2[3];
        block[4] = s1[4] - s2[4];
        block[5] = s1[5] - s2[5];
        block[6] = s1[6] - s2[6];
        block[7] = s1[7] - s2[7];
        s1 += stride;
        s2 += stride;
        block += 8;
    }
}


void ff_put_pixels_clamped_c(const DCTELEM *block, uint8_t *restrict pixels,
                             int line_size)
{
    int i;

    /* read the pixels */
    for(i=0;i<8;i++) {
        pixels[0] = av_clip_uint8(block[0]);
        pixels[1] = av_clip_uint8(block[1]);
        pixels[2] = av_clip_uint8(block[2]);
        pixels[3] = av_clip_uint8(block[3]);
        pixels[4] = av_clip_uint8(block[4]);
        pixels[5] = av_clip_uint8(block[5]);
        pixels[6] = av_clip_uint8(block[6]);
        pixels[7] = av_clip_uint8(block[7]);

        pixels += line_size;
        block += 8;
    }
}

static void put_pixels_clamped4_c(const DCTELEM *block, uint8_t *restrict pixels,
                                 int line_size)
{
    int i;

    /* read the pixels */
    for(i=0;i<4;i++) {
        pixels[0] = av_clip_uint8(block[0]);
        pixels[1] = av_clip_uint8(block[1]);
        pixels[2] = av_clip_uint8(block[2]);
        pixels[3] = av_clip_uint8(block[3]);

        pixels += line_size;
        block += 8;
    }
}

static void put_pixels_clamped2_c(const DCTELEM *block, uint8_t *restrict pixels,
                                 int line_size)
{
    int i;

    /* read the pixels */
    for(i=0;i<2;i++) {
        pixels[0] = av_clip_uint8(block[0]);
        pixels[1] = av_clip_uint8(block[1]);

        pixels += line_size;
        block += 8;
    }
}

void ff_put_signed_pixels_clamped_c(const DCTELEM *block,
                                    uint8_t *restrict pixels,
                                    int line_size)
{
    int i, j;

    for (i = 0; i < 8; i++) {
        for (j = 0; j < 8; j++) {
            if (*block < -128)
                *pixels = 0;
            else if (*block > 127)
                *pixels = 255;
            else
                *pixels = (uint8_t)(*block + 128);
            block++;
            pixels++;
        }
        pixels += (line_size - 8);
    }
}

void ff_add_pixels_clamped_c(const DCTELEM *block, uint8_t *restrict pixels,
                             int line_size)
{
    int i;

    /* read the pixels */
    for(i=0;i<8;i++) {
        pixels[0] = av_clip_uint8(pixels[0] + block[0]);
        pixels[1] = av_clip_uint8(pixels[1] + block[1]);
        pixels[2] = av_clip_uint8(pixels[2] + block[2]);
        pixels[3] = av_clip_uint8(pixels[3] + block[3]);
        pixels[4] = av_clip_uint8(pixels[4] + block[4]);
        pixels[5] = av_clip_uint8(pixels[5] + block[5]);
        pixels[6] = av_clip_uint8(pixels[6] + block[6]);
        pixels[7] = av_clip_uint8(pixels[7] + block[7]);
        pixels += line_size;
        block += 8;
    }
}

static void add_pixels_clamped4_c(const DCTELEM *block, uint8_t *restrict pixels,
                          int line_size)
{
    int i;

    /* read the pixels */
    for(i=0;i<4;i++) {
        pixels[0] = av_clip_uint8(pixels[0] + block[0]);
        pixels[1] = av_clip_uint8(pixels[1] + block[1]);
        pixels[2] = av_clip_uint8(pixels[2] + block[2]);
        pixels[3] = av_clip_uint8(pixels[3] + block[3]);
        pixels += line_size;
        block += 8;
    }
}

static void add_pixels_clamped2_c(const DCTELEM *block, uint8_t *restrict pixels,
                          int line_size)
{
    int i;

    /* read the pixels */
    for(i=0;i<2;i++) {
        pixels[0] = av_clip_uint8(pixels[0] + block[0]);
        pixels[1] = av_clip_uint8(pixels[1] + block[1]);
        pixels += line_size;
        block += 8;
    }
}

static int sum_abs_dctelem_c(DCTELEM *block)
{
    int sum=0, i;
    for(i=0; i<64; i++)
        sum+= FFABS(block[i]);
    return sum;
}

static void fill_block16_c(uint8_t *block, uint8_t value, int line_size, int h)
{
    int i;

    for (i = 0; i < h; i++) {
        memset(block, value, 16);
        block += line_size;
    }
}

static void fill_block8_c(uint8_t *block, uint8_t value, int line_size, int h)
{
    int i;

    for (i = 0; i < h; i++) {
        memset(block, value, 8);
        block += line_size;
    }
}

#define avg2(a,b) ((a+b+1)>>1)
#define avg4(a,b,c,d) ((a+b+c+d+2)>>2)

static void gmc1_c(uint8_t *dst, uint8_t *src, int stride, int h, int x16, int y16, int rounder)
{
    const int A=(16-x16)*(16-y16);
    const int B=(   x16)*(16-y16);
    const int C=(16-x16)*(   y16);
    const int D=(   x16)*(   y16);
    int i;

    for(i=0; i<h; i++)
    {
        dst[0]= (A*src[0] + B*src[1] + C*src[stride+0] + D*src[stride+1] + rounder)>>8;
        dst[1]= (A*src[1] + B*src[2] + C*src[stride+1] + D*src[stride+2] + rounder)>>8;
        dst[2]= (A*src[2] + B*src[3] + C*src[stride+2] + D*src[stride+3] + rounder)>>8;
        dst[3]= (A*src[3] + B*src[4] + C*src[stride+3] + D*src[stride+4] + rounder)>>8;
        dst[4]= (A*src[4] + B*src[5] + C*src[stride+4] + D*src[stride+5] + rounder)>>8;
        dst[5]= (A*src[5] + B*src[6] + C*src[stride+5] + D*src[stride+6] + rounder)>>8;
        dst[6]= (A*src[6] + B*src[7] + C*src[stride+6] + D*src[stride+7] + rounder)>>8;
        dst[7]= (A*src[7] + B*src[8] + C*src[stride+7] + D*src[stride+8] + rounder)>>8;
        dst+= stride;
        src+= stride;
    }
}

void ff_gmc_c(uint8_t *dst, uint8_t *src, int stride, int h, int ox, int oy,
                  int dxx, int dxy, int dyx, int dyy, int shift, int r, int width, int height)
{
    int y, vx, vy;
    const int s= 1<<shift;

    width--;
    height--;

    for(y=0; y<h; y++){
        int x;

        vx= ox;
        vy= oy;
        for(x=0; x<8; x++){ //XXX FIXME optimize
            int src_x, src_y, frac_x, frac_y, index;

            src_x= vx>>16;
            src_y= vy>>16;
            frac_x= src_x&(s-1);
            frac_y= src_y&(s-1);
            src_x>>=shift;
            src_y>>=shift;

            if((unsigned)src_x < width){
                if((unsigned)src_y < height){
                    index= src_x + src_y*stride;
                    dst[y*stride + x]= (  (  src[index         ]*(s-frac_x)
                                           + src[index       +1]*   frac_x )*(s-frac_y)
                                        + (  src[index+stride  ]*(s-frac_x)
                                           + src[index+stride+1]*   frac_x )*   frac_y
                                        + r)>>(shift*2);
                }else{
                    index= src_x + av_clip(src_y, 0, height)*stride;
                    dst[y*stride + x]= ( (  src[index         ]*(s-frac_x)
                                          + src[index       +1]*   frac_x )*s
                                        + r)>>(shift*2);
                }
            }else{
                if((unsigned)src_y < height){
                    index= av_clip(src_x, 0, width) + src_y*stride;
                    dst[y*stride + x]= (  (  src[index         ]*(s-frac_y)
                                           + src[index+stride  ]*   frac_y )*s
                                        + r)>>(shift*2);
                }else{
                    index= av_clip(src_x, 0, width) + av_clip(src_y, 0, height)*stride;
                    dst[y*stride + x]=    src[index         ];
                }
            }

            vx+= dxx;
            vy+= dyx;
        }
        ox += dxy;
        oy += dyy;
    }
}

static inline void put_tpel_pixels_mc00_c(uint8_t *dst, const uint8_t *src, int stride, int width, int height){
    switch(width){
    case 2: put_pixels2_8_c (dst, src, stride, height); break;
    case 4: put_pixels4_8_c (dst, src, stride, height); break;
    case 8: put_pixels8_8_c (dst, src, stride, height); break;
    case 16:put_pixels16_8_c(dst, src, stride, height); break;
    }
}

static inline void put_tpel_pixels_mc10_c(uint8_t *dst, const uint8_t *src, int stride, int width, int height){
    int i,j;
    for (i=0; i < height; i++) {
      for (j=0; j < width; j++) {
        dst[j] = (683*(2*src[j] + src[j+1] + 1)) >> 11;
      }
      src += stride;
      dst += stride;
    }
}

static inline void put_tpel_pixels_mc20_c(uint8_t *dst, const uint8_t *src, int stride, int width, int height){
    int i,j;
    for (i=0; i < height; i++) {
      for (j=0; j < width; j++) {
        dst[j] = (683*(src[j] + 2*src[j+1] + 1)) >> 11;
      }
      src += stride;
      dst += stride;
    }
}

static inline void put_tpel_pixels_mc01_c(uint8_t *dst, const uint8_t *src, int stride, int width, int height){
    int i,j;
    for (i=0; i < height; i++) {
      for (j=0; j < width; j++) {
        dst[j] = (683*(2*src[j] + src[j+stride] + 1)) >> 11;
      }
      src += stride;
      dst += stride;
    }
}

static inline void put_tpel_pixels_mc11_c(uint8_t *dst, const uint8_t *src, int stride, int width, int height){
    int i,j;
    for (i=0; i < height; i++) {
      for (j=0; j < width; j++) {
        dst[j] = (2731*(4*src[j] + 3*src[j+1] + 3*src[j+stride] + 2*src[j+stride+1] + 6)) >> 15;
      }
      src += stride;
      dst += stride;
    }
}

static inline void put_tpel_pixels_mc12_c(uint8_t *dst, const uint8_t *src, int stride, int width, int height){
    int i,j;
    for (i=0; i < height; i++) {
      for (j=0; j < width; j++) {
        dst[j] = (2731*(3*src[j] + 2*src[j+1] + 4*src[j+stride] + 3*src[j+stride+1] + 6)) >> 15;
      }
      src += stride;
      dst += stride;
    }
}

static inline void put_tpel_pixels_mc02_c(uint8_t *dst, const uint8_t *src, int stride, int width, int height){
    int i,j;
    for (i=0; i < height; i++) {
      for (j=0; j < width; j++) {
        dst[j] = (683*(src[j] + 2*src[j+stride] + 1)) >> 11;
      }
      src += stride;
      dst += stride;
    }
}

static inline void put_tpel_pixels_mc21_c(uint8_t *dst, const uint8_t *src, int stride, int width, int height){
    int i,j;
    for (i=0; i < height; i++) {
      for (j=0; j < width; j++) {
        dst[j] = (2731*(3*src[j] + 4*src[j+1] + 2*src[j+stride] + 3*src[j+stride+1] + 6)) >> 15;
      }
      src += stride;
      dst += stride;
    }
}

static inline void put_tpel_pixels_mc22_c(uint8_t *dst, const uint8_t *src, int stride, int width, int height){
    int i,j;
    for (i=0; i < height; i++) {
      for (j=0; j < width; j++) {
        dst[j] = (2731*(2*src[j] + 3*src[j+1] + 3*src[j+stride] + 4*src[j+stride+1] + 6)) >> 15;
      }
      src += stride;
      dst += stride;
    }
}

static inline void avg_tpel_pixels_mc00_c(uint8_t *dst, const uint8_t *src, int stride, int width, int height){
    switch(width){
    case 2: avg_pixels2_8_c (dst, src, stride, height); break;
    case 4: avg_pixels4_8_c (dst, src, stride, height); break;
    case 8: avg_pixels8_8_c (dst, src, stride, height); break;
    case 16:avg_pixels16_8_c(dst, src, stride, height); break;
    }
}

static inline void avg_tpel_pixels_mc10_c(uint8_t *dst, const uint8_t *src, int stride, int width, int height){
    int i,j;
    for (i=0; i < height; i++) {
      for (j=0; j < width; j++) {
        dst[j] = (dst[j] + ((683*(2*src[j] + src[j+1] + 1)) >> 11) + 1) >> 1;
      }
      src += stride;
      dst += stride;
    }
}

static inline void avg_tpel_pixels_mc20_c(uint8_t *dst, const uint8_t *src, int stride, int width, int height){
    int i,j;
    for (i=0; i < height; i++) {
      for (j=0; j < width; j++) {
        dst[j] = (dst[j] + ((683*(src[j] + 2*src[j+1] + 1)) >> 11) + 1) >> 1;
      }
      src += stride;
      dst += stride;
    }
}

static inline void avg_tpel_pixels_mc01_c(uint8_t *dst, const uint8_t *src, int stride, int width, int height){
    int i,j;
    for (i=0; i < height; i++) {
      for (j=0; j < width; j++) {
        dst[j] = (dst[j] + ((683*(2*src[j] + src[j+stride] + 1)) >> 11) + 1) >> 1;
      }
      src += stride;
      dst += stride;
    }
}

static inline void avg_tpel_pixels_mc11_c(uint8_t *dst, const uint8_t *src, int stride, int width, int height){
    int i,j;
    for (i=0; i < height; i++) {
      for (j=0; j < width; j++) {
        dst[j] = (dst[j] + ((2731*(4*src[j] + 3*src[j+1] + 3*src[j+stride] + 2*src[j+stride+1] + 6)) >> 15) + 1) >> 1;
      }
      src += stride;
      dst += stride;
    }
}

static inline void avg_tpel_pixels_mc12_c(uint8_t *dst, const uint8_t *src, int stride, int width, int height){
    int i,j;
    for (i=0; i < height; i++) {
      for (j=0; j < width; j++) {
        dst[j] = (dst[j] + ((2731*(3*src[j] + 2*src[j+1] + 4*src[j+stride] + 3*src[j+stride+1] + 6)) >> 15) + 1) >> 1;
      }
      src += stride;
      dst += stride;
    }
}

static inline void avg_tpel_pixels_mc02_c(uint8_t *dst, const uint8_t *src, int stride, int width, int height){
    int i,j;
    for (i=0; i < height; i++) {
      for (j=0; j < width; j++) {
        dst[j] = (dst[j] + ((683*(src[j] + 2*src[j+stride] + 1)) >> 11) + 1) >> 1;
      }
      src += stride;
      dst += stride;
    }
}

static inline void avg_tpel_pixels_mc21_c(uint8_t *dst, const uint8_t *src, int stride, int width, int height){
    int i,j;
    for (i=0; i < height; i++) {
      for (j=0; j < width; j++) {
        dst[j] = (dst[j] + ((2731*(3*src[j] + 4*src[j+1] + 2*src[j+stride] + 3*src[j+stride+1] + 6)) >> 15) + 1) >> 1;
      }
      src += stride;
      dst += stride;
    }
}

static inline void avg_tpel_pixels_mc22_c(uint8_t *dst, const uint8_t *src, int stride, int width, int height){
    int i,j;
    for (i=0; i < height; i++) {
      for (j=0; j < width; j++) {
        dst[j] = (dst[j] + ((2731*(2*src[j] + 3*src[j+1] + 3*src[j+stride] + 4*src[j+stride+1] + 6)) >> 15) + 1) >> 1;
      }
      src += stride;
      dst += stride;
    }
}

#define QPEL_MC(r, OPNAME, RND, OP) \
static void OPNAME ## mpeg4_qpel8_h_lowpass(uint8_t *dst, uint8_t *src, int dstStride, int srcStride, int h){\
    uint8_t *cm = ff_cropTbl + MAX_NEG_CROP;\
    int i;\
    for(i=0; i<h; i++)\
    {\
        OP(dst[0], (src[0]+src[1])*20 - (src[0]+src[2])*6 + (src[1]+src[3])*3 - (src[2]+src[4]));\
        OP(dst[1], (src[1]+src[2])*20 - (src[0]+src[3])*6 + (src[0]+src[4])*3 - (src[1]+src[5]));\
        OP(dst[2], (src[2]+src[3])*20 - (src[1]+src[4])*6 + (src[0]+src[5])*3 - (src[0]+src[6]));\
        OP(dst[3], (src[3]+src[4])*20 - (src[2]+src[5])*6 + (src[1]+src[6])*3 - (src[0]+src[7]));\
        OP(dst[4], (src[4]+src[5])*20 - (src[3]+src[6])*6 + (src[2]+src[7])*3 - (src[1]+src[8]));\
        OP(dst[5], (src[5]+src[6])*20 - (src[4]+src[7])*6 + (src[3]+src[8])*3 - (src[2]+src[8]));\
        OP(dst[6], (src[6]+src[7])*20 - (src[5]+src[8])*6 + (src[4]+src[8])*3 - (src[3]+src[7]));\
        OP(dst[7], (src[7]+src[8])*20 - (src[6]+src[8])*6 + (src[5]+src[7])*3 - (src[4]+src[6]));\
        dst+=dstStride;\
        src+=srcStride;\
    }\
}\
\
static void OPNAME ## mpeg4_qpel8_v_lowpass(uint8_t *dst, uint8_t *src, int dstStride, int srcStride){\
    const int w=8;\
    uint8_t *cm = ff_cropTbl + MAX_NEG_CROP;\
    int i;\
    for(i=0; i<w; i++)\
    {\
        const int src0= src[0*srcStride];\
        const int src1= src[1*srcStride];\
        const int src2= src[2*srcStride];\
        const int src3= src[3*srcStride];\
        const int src4= src[4*srcStride];\
        const int src5= src[5*srcStride];\
        const int src6= src[6*srcStride];\
        const int src7= src[7*srcStride];\
        const int src8= src[8*srcStride];\
        OP(dst[0*dstStride], (src0+src1)*20 - (src0+src2)*6 + (src1+src3)*3 - (src2+src4));\
        OP(dst[1*dstStride], (src1+src2)*20 - (src0+src3)*6 + (src0+src4)*3 - (src1+src5));\
        OP(dst[2*dstStride], (src2+src3)*20 - (src1+src4)*6 + (src0+src5)*3 - (src0+src6));\
        OP(dst[3*dstStride], (src3+src4)*20 - (src2+src5)*6 + (src1+src6)*3 - (src0+src7));\
        OP(dst[4*dstStride], (src4+src5)*20 - (src3+src6)*6 + (src2+src7)*3 - (src1+src8));\
        OP(dst[5*dstStride], (src5+src6)*20 - (src4+src7)*6 + (src3+src8)*3 - (src2+src8));\
        OP(dst[6*dstStride], (src6+src7)*20 - (src5+src8)*6 + (src4+src8)*3 - (src3+src7));\
        OP(dst[7*dstStride], (src7+src8)*20 - (src6+src8)*6 + (src5+src7)*3 - (src4+src6));\
        dst++;\
        src++;\
    }\
}\
\
static void OPNAME ## mpeg4_qpel16_h_lowpass(uint8_t *dst, uint8_t *src, int dstStride, int srcStride, int h){\
    uint8_t *cm = ff_cropTbl + MAX_NEG_CROP;\
    int i;\
    \
    for(i=0; i<h; i++)\
    {\
        OP(dst[ 0], (src[ 0]+src[ 1])*20 - (src[ 0]+src[ 2])*6 + (src[ 1]+src[ 3])*3 - (src[ 2]+src[ 4]));\
        OP(dst[ 1], (src[ 1]+src[ 2])*20 - (src[ 0]+src[ 3])*6 + (src[ 0]+src[ 4])*3 - (src[ 1]+src[ 5]));\
        OP(dst[ 2], (src[ 2]+src[ 3])*20 - (src[ 1]+src[ 4])*6 + (src[ 0]+src[ 5])*3 - (src[ 0]+src[ 6]));\
        OP(dst[ 3], (src[ 3]+src[ 4])*20 - (src[ 2]+src[ 5])*6 + (src[ 1]+src[ 6])*3 - (src[ 0]+src[ 7]));\
        OP(dst[ 4], (src[ 4]+src[ 5])*20 - (src[ 3]+src[ 6])*6 + (src[ 2]+src[ 7])*3 - (src[ 1]+src[ 8]));\
        OP(dst[ 5], (src[ 5]+src[ 6])*20 - (src[ 4]+src[ 7])*6 + (src[ 3]+src[ 8])*3 - (src[ 2]+src[ 9]));\
        OP(dst[ 6], (src[ 6]+src[ 7])*20 - (src[ 5]+src[ 8])*6 + (src[ 4]+src[ 9])*3 - (src[ 3]+src[10]));\
        OP(dst[ 7], (src[ 7]+src[ 8])*20 - (src[ 6]+src[ 9])*6 + (src[ 5]+src[10])*3 - (src[ 4]+src[11]));\
        OP(dst[ 8], (src[ 8]+src[ 9])*20 - (src[ 7]+src[10])*6 + (src[ 6]+src[11])*3 - (src[ 5]+src[12]));\
        OP(dst[ 9], (src[ 9]+src[10])*20 - (src[ 8]+src[11])*6 + (src[ 7]+src[12])*3 - (src[ 6]+src[13]));\
        OP(dst[10], (src[10]+src[11])*20 - (src[ 9]+src[12])*6 + (src[ 8]+src[13])*3 - (src[ 7]+src[14]));\
        OP(dst[11], (src[11]+src[12])*20 - (src[10]+src[13])*6 + (src[ 9]+src[14])*3 - (src[ 8]+src[15]));\
        OP(dst[12], (src[12]+src[13])*20 - (src[11]+src[14])*6 + (src[10]+src[15])*3 - (src[ 9]+src[16]));\
        OP(dst[13], (src[13]+src[14])*20 - (src[12]+src[15])*6 + (src[11]+src[16])*3 - (src[10]+src[16]));\
        OP(dst[14], (src[14]+src[15])*20 - (src[13]+src[16])*6 + (src[12]+src[16])*3 - (src[11]+src[15]));\
        OP(dst[15], (src[15]+src[16])*20 - (src[14]+src[16])*6 + (src[13]+src[15])*3 - (src[12]+src[14]));\
        dst+=dstStride;\
        src+=srcStride;\
    }\
}\
\
static void OPNAME ## mpeg4_qpel16_v_lowpass(uint8_t *dst, uint8_t *src, int dstStride, int srcStride){\
    uint8_t *cm = ff_cropTbl + MAX_NEG_CROP;\
    int i;\
    const int w=16;\
    for(i=0; i<w; i++)\
    {\
        const int src0= src[0*srcStride];\
        const int src1= src[1*srcStride];\
        const int src2= src[2*srcStride];\
        const int src3= src[3*srcStride];\
        const int src4= src[4*srcStride];\
        const int src5= src[5*srcStride];\
        const int src6= src[6*srcStride];\
        const int src7= src[7*srcStride];\
        const int src8= src[8*srcStride];\
        const int src9= src[9*srcStride];\
        const int src10= src[10*srcStride];\
        const int src11= src[11*srcStride];\
        const int src12= src[12*srcStride];\
        const int src13= src[13*srcStride];\
        const int src14= src[14*srcStride];\
        const int src15= src[15*srcStride];\
        const int src16= src[16*srcStride];\
        OP(dst[ 0*dstStride], (src0 +src1 )*20 - (src0 +src2 )*6 + (src1 +src3 )*3 - (src2 +src4 ));\
        OP(dst[ 1*dstStride], (src1 +src2 )*20 - (src0 +src3 )*6 + (src0 +src4 )*3 - (src1 +src5 ));\
        OP(dst[ 2*dstStride], (src2 +src3 )*20 - (src1 +src4 )*6 + (src0 +src5 )*3 - (src0 +src6 ));\
        OP(dst[ 3*dstStride], (src3 +src4 )*20 - (src2 +src5 )*6 + (src1 +src6 )*3 - (src0 +src7 ));\
        OP(dst[ 4*dstStride], (src4 +src5 )*20 - (src3 +src6 )*6 + (src2 +src7 )*3 - (src1 +src8 ));\
        OP(dst[ 5*dstStride], (src5 +src6 )*20 - (src4 +src7 )*6 + (src3 +src8 )*3 - (src2 +src9 ));\
        OP(dst[ 6*dstStride], (src6 +src7 )*20 - (src5 +src8 )*6 + (src4 +src9 )*3 - (src3 +src10));\
        OP(dst[ 7*dstStride], (src7 +src8 )*20 - (src6 +src9 )*6 + (src5 +src10)*3 - (src4 +src11));\
        OP(dst[ 8*dstStride], (src8 +src9 )*20 - (src7 +src10)*6 + (src6 +src11)*3 - (src5 +src12));\
        OP(dst[ 9*dstStride], (src9 +src10)*20 - (src8 +src11)*6 + (src7 +src12)*3 - (src6 +src13));\
        OP(dst[10*dstStride], (src10+src11)*20 - (src9 +src12)*6 + (src8 +src13)*3 - (src7 +src14));\
        OP(dst[11*dstStride], (src11+src12)*20 - (src10+src13)*6 + (src9 +src14)*3 - (src8 +src15));\
        OP(dst[12*dstStride], (src12+src13)*20 - (src11+src14)*6 + (src10+src15)*3 - (src9 +src16));\
        OP(dst[13*dstStride], (src13+src14)*20 - (src12+src15)*6 + (src11+src16)*3 - (src10+src16));\
        OP(dst[14*dstStride], (src14+src15)*20 - (src13+src16)*6 + (src12+src16)*3 - (src11+src15));\
        OP(dst[15*dstStride], (src15+src16)*20 - (src14+src16)*6 + (src13+src15)*3 - (src12+src14));\
        dst++;\
        src++;\
    }\
}\
\
static void OPNAME ## qpel8_mc10_c(uint8_t *dst, uint8_t *src, int stride){\
    uint8_t half[64];\
    put ## RND ## mpeg4_qpel8_h_lowpass(half, src, 8, stride, 8);\
    OPNAME ## pixels8_l2_8(dst, src, half, stride, stride, 8, 8);\
}\
\
static void OPNAME ## qpel8_mc20_c(uint8_t *dst, uint8_t *src, int stride){\
    OPNAME ## mpeg4_qpel8_h_lowpass(dst, src, stride, stride, 8);\
}\
\
static void OPNAME ## qpel8_mc30_c(uint8_t *dst, uint8_t *src, int stride){\
    uint8_t half[64];\
    put ## RND ## mpeg4_qpel8_h_lowpass(half, src, 8, stride, 8);\
    OPNAME ## pixels8_l2_8(dst, src+1, half, stride, stride, 8, 8);\
}\
\
static void OPNAME ## qpel8_mc01_c(uint8_t *dst, uint8_t *src, int stride){\
    uint8_t full[16*9];\
    uint8_t half[64];\
    copy_block9(full, src, 16, stride, 9);\
    put ## RND ## mpeg4_qpel8_v_lowpass(half, full, 8, 16);\
    OPNAME ## pixels8_l2_8(dst, full, half, stride, 16, 8, 8);\
}\
\
static void OPNAME ## qpel8_mc02_c(uint8_t *dst, uint8_t *src, int stride){\
    uint8_t full[16*9];\
    copy_block9(full, src, 16, stride, 9);\
    OPNAME ## mpeg4_qpel8_v_lowpass(dst, full, stride, 16);\
}\
\
static void OPNAME ## qpel8_mc03_c(uint8_t *dst, uint8_t *src, int stride){\
    uint8_t full[16*9];\
    uint8_t half[64];\
    copy_block9(full, src, 16, stride, 9);\
    put ## RND ## mpeg4_qpel8_v_lowpass(half, full, 8, 16);\
    OPNAME ## pixels8_l2_8(dst, full+16, half, stride, 16, 8, 8);\
}\
void ff_ ## OPNAME ## qpel8_mc11_old_c(uint8_t *dst, uint8_t *src, int stride){\
    uint8_t full[16*9];\
    uint8_t halfH[72];\
    uint8_t halfV[64];\
    uint8_t halfHV[64];\
    copy_block9(full, src, 16, stride, 9);\
    put ## RND ## mpeg4_qpel8_h_lowpass(halfH, full, 8, 16, 9);\
    put ## RND ## mpeg4_qpel8_v_lowpass(halfV, full, 8, 16);\
    put ## RND ## mpeg4_qpel8_v_lowpass(halfHV, halfH, 8, 8);\
    OPNAME ## pixels8_l4_8(dst, full, halfH, halfV, halfHV, stride, 16, 8, 8, 8, 8);\
}\
static void OPNAME ## qpel8_mc11_c(uint8_t *dst, uint8_t *src, int stride){\
    uint8_t full[16*9];\
    uint8_t halfH[72];\
    uint8_t halfHV[64];\
    copy_block9(full, src, 16, stride, 9);\
    put ## RND ## mpeg4_qpel8_h_lowpass(halfH, full, 8, 16, 9);\
    put ## RND ## pixels8_l2_8(halfH, halfH, full, 8, 8, 16, 9);\
    put ## RND ## mpeg4_qpel8_v_lowpass(halfHV, halfH, 8, 8);\
    OPNAME ## pixels8_l2_8(dst, halfH, halfHV, stride, 8, 8, 8);\
}\
void ff_ ## OPNAME ## qpel8_mc31_old_c(uint8_t *dst, uint8_t *src, int stride){\
    uint8_t full[16*9];\
    uint8_t halfH[72];\
    uint8_t halfV[64];\
    uint8_t halfHV[64];\
    copy_block9(full, src, 16, stride, 9);\
    put ## RND ## mpeg4_qpel8_h_lowpass(halfH, full, 8, 16, 9);\
    put ## RND ## mpeg4_qpel8_v_lowpass(halfV, full+1, 8, 16);\
    put ## RND ## mpeg4_qpel8_v_lowpass(halfHV, halfH, 8, 8);\
    OPNAME ## pixels8_l4_8(dst, full+1, halfH, halfV, halfHV, stride, 16, 8, 8, 8, 8);\
}\
static void OPNAME ## qpel8_mc31_c(uint8_t *dst, uint8_t *src, int stride){\
    uint8_t full[16*9];\
    uint8_t halfH[72];\
    uint8_t halfHV[64];\
    copy_block9(full, src, 16, stride, 9);\
    put ## RND ## mpeg4_qpel8_h_lowpass(halfH, full, 8, 16, 9);\
    put ## RND ## pixels8_l2_8(halfH, halfH, full+1, 8, 8, 16, 9);\
    put ## RND ## mpeg4_qpel8_v_lowpass(halfHV, halfH, 8, 8);\
    OPNAME ## pixels8_l2_8(dst, halfH, halfHV, stride, 8, 8, 8);\
}\
void ff_ ## OPNAME ## qpel8_mc13_old_c(uint8_t *dst, uint8_t *src, int stride){\
    uint8_t full[16*9];\
    uint8_t halfH[72];\
    uint8_t halfV[64];\
    uint8_t halfHV[64];\
    copy_block9(full, src, 16, stride, 9);\
    put ## RND ## mpeg4_qpel8_h_lowpass(halfH, full, 8, 16, 9);\
    put ## RND ## mpeg4_qpel8_v_lowpass(halfV, full, 8, 16);\
    put ## RND ## mpeg4_qpel8_v_lowpass(halfHV, halfH, 8, 8);\
    OPNAME ## pixels8_l4_8(dst, full+16, halfH+8, halfV, halfHV, stride, 16, 8, 8, 8, 8);\
}\
static void OPNAME ## qpel8_mc13_c(uint8_t *dst, uint8_t *src, int stride){\
    uint8_t full[16*9];\
    uint8_t halfH[72];\
    uint8_t halfHV[64];\
    copy_block9(full, src, 16, stride, 9);\
    put ## RND ## mpeg4_qpel8_h_lowpass(halfH, full, 8, 16, 9);\
    put ## RND ## pixels8_l2_8(halfH, halfH, full, 8, 8, 16, 9);\
    put ## RND ## mpeg4_qpel8_v_lowpass(halfHV, halfH, 8, 8);\
    OPNAME ## pixels8_l2_8(dst, halfH+8, halfHV, stride, 8, 8, 8);\
}\
void ff_ ## OPNAME ## qpel8_mc33_old_c(uint8_t *dst, uint8_t *src, int stride){\
    uint8_t full[16*9];\
    uint8_t halfH[72];\
    uint8_t halfV[64];\
    uint8_t halfHV[64];\
    copy_block9(full, src, 16, stride, 9);\
    put ## RND ## mpeg4_qpel8_h_lowpass(halfH, full  , 8, 16, 9);\
    put ## RND ## mpeg4_qpel8_v_lowpass(halfV, full+1, 8, 16);\
    put ## RND ## mpeg4_qpel8_v_lowpass(halfHV, halfH, 8, 8);\
    OPNAME ## pixels8_l4_8(dst, full+17, halfH+8, halfV, halfHV, stride, 16, 8, 8, 8, 8);\
}\
static void OPNAME ## qpel8_mc33_c(uint8_t *dst, uint8_t *src, int stride){\
    uint8_t full[16*9];\
    uint8_t halfH[72];\
    uint8_t halfHV[64];\
    copy_block9(full, src, 16, stride, 9);\
    put ## RND ## mpeg4_qpel8_h_lowpass(halfH, full, 8, 16, 9);\
    put ## RND ## pixels8_l2_8(halfH, halfH, full+1, 8, 8, 16, 9);\
    put ## RND ## mpeg4_qpel8_v_lowpass(halfHV, halfH, 8, 8);\
    OPNAME ## pixels8_l2_8(dst, halfH+8, halfHV, stride, 8, 8, 8);\
}\
static void OPNAME ## qpel8_mc21_c(uint8_t *dst, uint8_t *src, int stride){\
    uint8_t halfH[72];\
    uint8_t halfHV[64];\
    put ## RND ## mpeg4_qpel8_h_lowpass(halfH, src, 8, stride, 9);\
    put ## RND ## mpeg4_qpel8_v_lowpass(halfHV, halfH, 8, 8);\
    OPNAME ## pixels8_l2_8(dst, halfH, halfHV, stride, 8, 8, 8);\
}\
static void OPNAME ## qpel8_mc23_c(uint8_t *dst, uint8_t *src, int stride){\
    uint8_t halfH[72];\
    uint8_t halfHV[64];\
    put ## RND ## mpeg4_qpel8_h_lowpass(halfH, src, 8, stride, 9);\
    put ## RND ## mpeg4_qpel8_v_lowpass(halfHV, halfH, 8, 8);\
    OPNAME ## pixels8_l2_8(dst, halfH+8, halfHV, stride, 8, 8, 8);\
}\
void ff_ ## OPNAME ## qpel8_mc12_old_c(uint8_t *dst, uint8_t *src, int stride){\
    uint8_t full[16*9];\
    uint8_t halfH[72];\
    uint8_t halfV[64];\
    uint8_t halfHV[64];\
    copy_block9(full, src, 16, stride, 9);\
    put ## RND ## mpeg4_qpel8_h_lowpass(halfH, full, 8, 16, 9);\
    put ## RND ## mpeg4_qpel8_v_lowpass(halfV, full, 8, 16);\
    put ## RND ## mpeg4_qpel8_v_lowpass(halfHV, halfH, 8, 8);\
    OPNAME ## pixels8_l2_8(dst, halfV, halfHV, stride, 8, 8, 8);\
}\
static void OPNAME ## qpel8_mc12_c(uint8_t *dst, uint8_t *src, int stride){\
    uint8_t full[16*9];\
    uint8_t halfH[72];\
    copy_block9(full, src, 16, stride, 9);\
    put ## RND ## mpeg4_qpel8_h_lowpass(halfH, full, 8, 16, 9);\
    put ## RND ## pixels8_l2_8(halfH, halfH, full, 8, 8, 16, 9);\
    OPNAME ## mpeg4_qpel8_v_lowpass(dst, halfH, stride, 8);\
}\
void ff_ ## OPNAME ## qpel8_mc32_old_c(uint8_t *dst, uint8_t *src, int stride){\
    uint8_t full[16*9];\
    uint8_t halfH[72];\
    uint8_t halfV[64];\
    uint8_t halfHV[64];\
    copy_block9(full, src, 16, stride, 9);\
    put ## RND ## mpeg4_qpel8_h_lowpass(halfH, full, 8, 16, 9);\
    put ## RND ## mpeg4_qpel8_v_lowpass(halfV, full+1, 8, 16);\
    put ## RND ## mpeg4_qpel8_v_lowpass(halfHV, halfH, 8, 8);\
    OPNAME ## pixels8_l2_8(dst, halfV, halfHV, stride, 8, 8, 8);\
}\
static void OPNAME ## qpel8_mc32_c(uint8_t *dst, uint8_t *src, int stride){\
    uint8_t full[16*9];\
    uint8_t halfH[72];\
    copy_block9(full, src, 16, stride, 9);\
    put ## RND ## mpeg4_qpel8_h_lowpass(halfH, full, 8, 16, 9);\
    put ## RND ## pixels8_l2_8(halfH, halfH, full+1, 8, 8, 16, 9);\
    OPNAME ## mpeg4_qpel8_v_lowpass(dst, halfH, stride, 8);\
}\
static void OPNAME ## qpel8_mc22_c(uint8_t *dst, uint8_t *src, int stride){\
    uint8_t halfH[72];\
    put ## RND ## mpeg4_qpel8_h_lowpass(halfH, src, 8, stride, 9);\
    OPNAME ## mpeg4_qpel8_v_lowpass(dst, halfH, stride, 8);\
}\
\
static void OPNAME ## qpel16_mc10_c(uint8_t *dst, uint8_t *src, int stride){\
    uint8_t half[256];\
    put ## RND ## mpeg4_qpel16_h_lowpass(half, src, 16, stride, 16);\
    OPNAME ## pixels16_l2_8(dst, src, half, stride, stride, 16, 16);\
}\
\
static void OPNAME ## qpel16_mc20_c(uint8_t *dst, uint8_t *src, int stride){\
    OPNAME ## mpeg4_qpel16_h_lowpass(dst, src, stride, stride, 16);\
}\
\
static void OPNAME ## qpel16_mc30_c(uint8_t *dst, uint8_t *src, int stride){\
    uint8_t half[256];\
    put ## RND ## mpeg4_qpel16_h_lowpass(half, src, 16, stride, 16);\
    OPNAME ## pixels16_l2_8(dst, src+1, half, stride, stride, 16, 16);\
}\
\
static void OPNAME ## qpel16_mc01_c(uint8_t *dst, uint8_t *src, int stride){\
    uint8_t full[24*17];\
    uint8_t half[256];\
    copy_block17(full, src, 24, stride, 17);\
    put ## RND ## mpeg4_qpel16_v_lowpass(half, full, 16, 24);\
    OPNAME ## pixels16_l2_8(dst, full, half, stride, 24, 16, 16);\
}\
\
static void OPNAME ## qpel16_mc02_c(uint8_t *dst, uint8_t *src, int stride){\
    uint8_t full[24*17];\
    copy_block17(full, src, 24, stride, 17);\
    OPNAME ## mpeg4_qpel16_v_lowpass(dst, full, stride, 24);\
}\
\
static void OPNAME ## qpel16_mc03_c(uint8_t *dst, uint8_t *src, int stride){\
    uint8_t full[24*17];\
    uint8_t half[256];\
    copy_block17(full, src, 24, stride, 17);\
    put ## RND ## mpeg4_qpel16_v_lowpass(half, full, 16, 24);\
    OPNAME ## pixels16_l2_8(dst, full+24, half, stride, 24, 16, 16);\
}\
void ff_ ## OPNAME ## qpel16_mc11_old_c(uint8_t *dst, uint8_t *src, int stride){\
    uint8_t full[24*17];\
    uint8_t halfH[272];\
    uint8_t halfV[256];\
    uint8_t halfHV[256];\
    copy_block17(full, src, 24, stride, 17);\
    put ## RND ## mpeg4_qpel16_h_lowpass(halfH, full, 16, 24, 17);\
    put ## RND ## mpeg4_qpel16_v_lowpass(halfV, full, 16, 24);\
    put ## RND ## mpeg4_qpel16_v_lowpass(halfHV, halfH, 16, 16);\
    OPNAME ## pixels16_l4_8(dst, full, halfH, halfV, halfHV, stride, 24, 16, 16, 16, 16);\
}\
static void OPNAME ## qpel16_mc11_c(uint8_t *dst, uint8_t *src, int stride){\
    uint8_t full[24*17];\
    uint8_t halfH[272];\
    uint8_t halfHV[256];\
    copy_block17(full, src, 24, stride, 17);\
    put ## RND ## mpeg4_qpel16_h_lowpass(halfH, full, 16, 24, 17);\
    put ## RND ## pixels16_l2_8(halfH, halfH, full, 16, 16, 24, 17);\
    put ## RND ## mpeg4_qpel16_v_lowpass(halfHV, halfH, 16, 16);\
    OPNAME ## pixels16_l2_8(dst, halfH, halfHV, stride, 16, 16, 16);\
}\
void ff_ ## OPNAME ## qpel16_mc31_old_c(uint8_t *dst, uint8_t *src, int stride){\
    uint8_t full[24*17];\
    uint8_t halfH[272];\
    uint8_t halfV[256];\
    uint8_t halfHV[256];\
    copy_block17(full, src, 24, stride, 17);\
    put ## RND ## mpeg4_qpel16_h_lowpass(halfH, full, 16, 24, 17);\
    put ## RND ## mpeg4_qpel16_v_lowpass(halfV, full+1, 16, 24);\
    put ## RND ## mpeg4_qpel16_v_lowpass(halfHV, halfH, 16, 16);\
    OPNAME ## pixels16_l4_8(dst, full+1, halfH, halfV, halfHV, stride, 24, 16, 16, 16, 16);\
}\
static void OPNAME ## qpel16_mc31_c(uint8_t *dst, uint8_t *src, int stride){\
    uint8_t full[24*17];\
    uint8_t halfH[272];\
    uint8_t halfHV[256];\
    copy_block17(full, src, 24, stride, 17);\
    put ## RND ## mpeg4_qpel16_h_lowpass(halfH, full, 16, 24, 17);\
    put ## RND ## pixels16_l2_8(halfH, halfH, full+1, 16, 16, 24, 17);\
    put ## RND ## mpeg4_qpel16_v_lowpass(halfHV, halfH, 16, 16);\
    OPNAME ## pixels16_l2_8(dst, halfH, halfHV, stride, 16, 16, 16);\
}\
void ff_ ## OPNAME ## qpel16_mc13_old_c(uint8_t *dst, uint8_t *src, int stride){\
    uint8_t full[24*17];\
    uint8_t halfH[272];\
    uint8_t halfV[256];\
    uint8_t halfHV[256];\
    copy_block17(full, src, 24, stride, 17);\
    put ## RND ## mpeg4_qpel16_h_lowpass(halfH, full, 16, 24, 17);\
    put ## RND ## mpeg4_qpel16_v_lowpass(halfV, full, 16, 24);\
    put ## RND ## mpeg4_qpel16_v_lowpass(halfHV, halfH, 16, 16);\
    OPNAME ## pixels16_l4_8(dst, full+24, halfH+16, halfV, halfHV, stride, 24, 16, 16, 16, 16);\
}\
static void OPNAME ## qpel16_mc13_c(uint8_t *dst, uint8_t *src, int stride){\
    uint8_t full[24*17];\
    uint8_t halfH[272];\
    uint8_t halfHV[256];\
    copy_block17(full, src, 24, stride, 17);\
    put ## RND ## mpeg4_qpel16_h_lowpass(halfH, full, 16, 24, 17);\
    put ## RND ## pixels16_l2_8(halfH, halfH, full, 16, 16, 24, 17);\
    put ## RND ## mpeg4_qpel16_v_lowpass(halfHV, halfH, 16, 16);\
    OPNAME ## pixels16_l2_8(dst, halfH+16, halfHV, stride, 16, 16, 16);\
}\
void ff_ ## OPNAME ## qpel16_mc33_old_c(uint8_t *dst, uint8_t *src, int stride){\
    uint8_t full[24*17];\
    uint8_t halfH[272];\
    uint8_t halfV[256];\
    uint8_t halfHV[256];\
    copy_block17(full, src, 24, stride, 17);\
    put ## RND ## mpeg4_qpel16_h_lowpass(halfH, full  , 16, 24, 17);\
    put ## RND ## mpeg4_qpel16_v_lowpass(halfV, full+1, 16, 24);\
    put ## RND ## mpeg4_qpel16_v_lowpass(halfHV, halfH, 16, 16);\
    OPNAME ## pixels16_l4_8(dst, full+25, halfH+16, halfV, halfHV, stride, 24, 16, 16, 16, 16);\
}\
static void OPNAME ## qpel16_mc33_c(uint8_t *dst, uint8_t *src, int stride){\
    uint8_t full[24*17];\
    uint8_t halfH[272];\
    uint8_t halfHV[256];\
    copy_block17(full, src, 24, stride, 17);\
    put ## RND ## mpeg4_qpel16_h_lowpass(halfH, full, 16, 24, 17);\
    put ## RND ## pixels16_l2_8(halfH, halfH, full+1, 16, 16, 24, 17);\
    put ## RND ## mpeg4_qpel16_v_lowpass(halfHV, halfH, 16, 16);\
    OPNAME ## pixels16_l2_8(dst, halfH+16, halfHV, stride, 16, 16, 16);\
}\
static void OPNAME ## qpel16_mc21_c(uint8_t *dst, uint8_t *src, int stride){\
    uint8_t halfH[272];\
    uint8_t halfHV[256];\
    put ## RND ## mpeg4_qpel16_h_lowpass(halfH, src, 16, stride, 17);\
    put ## RND ## mpeg4_qpel16_v_lowpass(halfHV, halfH, 16, 16);\
    OPNAME ## pixels16_l2_8(dst, halfH, halfHV, stride, 16, 16, 16);\
}\
static void OPNAME ## qpel16_mc23_c(uint8_t *dst, uint8_t *src, int stride){\
    uint8_t halfH[272];\
    uint8_t halfHV[256];\
    put ## RND ## mpeg4_qpel16_h_lowpass(halfH, src, 16, stride, 17);\
    put ## RND ## mpeg4_qpel16_v_lowpass(halfHV, halfH, 16, 16);\
    OPNAME ## pixels16_l2_8(dst, halfH+16, halfHV, stride, 16, 16, 16);\
}\
void ff_ ## OPNAME ## qpel16_mc12_old_c(uint8_t *dst, uint8_t *src, int stride){\
    uint8_t full[24*17];\
    uint8_t halfH[272];\
    uint8_t halfV[256];\
    uint8_t halfHV[256];\
    copy_block17(full, src, 24, stride, 17);\
    put ## RND ## mpeg4_qpel16_h_lowpass(halfH, full, 16, 24, 17);\
    put ## RND ## mpeg4_qpel16_v_lowpass(halfV, full, 16, 24);\
    put ## RND ## mpeg4_qpel16_v_lowpass(halfHV, halfH, 16, 16);\
    OPNAME ## pixels16_l2_8(dst, halfV, halfHV, stride, 16, 16, 16);\
}\
static void OPNAME ## qpel16_mc12_c(uint8_t *dst, uint8_t *src, int stride){\
    uint8_t full[24*17];\
    uint8_t halfH[272];\
    copy_block17(full, src, 24, stride, 17);\
    put ## RND ## mpeg4_qpel16_h_lowpass(halfH, full, 16, 24, 17);\
    put ## RND ## pixels16_l2_8(halfH, halfH, full, 16, 16, 24, 17);\
    OPNAME ## mpeg4_qpel16_v_lowpass(dst, halfH, stride, 16);\
}\
void ff_ ## OPNAME ## qpel16_mc32_old_c(uint8_t *dst, uint8_t *src, int stride){\
    uint8_t full[24*17];\
    uint8_t halfH[272];\
    uint8_t halfV[256];\
    uint8_t halfHV[256];\
    copy_block17(full, src, 24, stride, 17);\
    put ## RND ## mpeg4_qpel16_h_lowpass(halfH, full, 16, 24, 17);\
    put ## RND ## mpeg4_qpel16_v_lowpass(halfV, full+1, 16, 24);\
    put ## RND ## mpeg4_qpel16_v_lowpass(halfHV, halfH, 16, 16);\
    OPNAME ## pixels16_l2_8(dst, halfV, halfHV, stride, 16, 16, 16);\
}\
static void OPNAME ## qpel16_mc32_c(uint8_t *dst, uint8_t *src, int stride){\
    uint8_t full[24*17];\
    uint8_t halfH[272];\
    copy_block17(full, src, 24, stride, 17);\
    put ## RND ## mpeg4_qpel16_h_lowpass(halfH, full, 16, 24, 17);\
    put ## RND ## pixels16_l2_8(halfH, halfH, full+1, 16, 16, 24, 17);\
    OPNAME ## mpeg4_qpel16_v_lowpass(dst, halfH, stride, 16);\
}\
static void OPNAME ## qpel16_mc22_c(uint8_t *dst, uint8_t *src, int stride){\
    uint8_t halfH[272];\
    put ## RND ## mpeg4_qpel16_h_lowpass(halfH, src, 16, stride, 17);\
    OPNAME ## mpeg4_qpel16_v_lowpass(dst, halfH, stride, 16);\
}

#define op_avg(a, b) a = (((a)+cm[((b) + 16)>>5]+1)>>1)
#define op_avg_no_rnd(a, b) a = (((a)+cm[((b) + 15)>>5])>>1)
#define op_put(a, b) a = cm[((b) + 16)>>5]
#define op_put_no_rnd(a, b) a = cm[((b) + 15)>>5]

QPEL_MC(0, put_       , _       , op_put)
QPEL_MC(1, put_no_rnd_, _no_rnd_, op_put_no_rnd)
QPEL_MC(0, avg_       , _       , op_avg)
//QPEL_MC(1, avg_no_rnd , _       , op_avg)
#undef op_avg
#undef op_avg_no_rnd
#undef op_put
#undef op_put_no_rnd

#define put_qpel8_mc00_c  ff_put_pixels8x8_c
#define avg_qpel8_mc00_c  ff_avg_pixels8x8_c
#define put_qpel16_mc00_c ff_put_pixels16x16_c
#define avg_qpel16_mc00_c ff_avg_pixels16x16_c
#define put_no_rnd_qpel8_mc00_c  ff_put_pixels8x8_c
#define put_no_rnd_qpel16_mc00_c ff_put_pixels16x16_8_c

static void wmv2_mspel8_h_lowpass(uint8_t *dst, uint8_t *src, int dstStride, int srcStride, int h){
    uint8_t *cm = ff_cropTbl + MAX_NEG_CROP;
    int i;

    for(i=0; i<h; i++){
        dst[0]= cm[(9*(src[0] + src[1]) - (src[-1] + src[2]) + 8)>>4];
        dst[1]= cm[(9*(src[1] + src[2]) - (src[ 0] + src[3]) + 8)>>4];
        dst[2]= cm[(9*(src[2] + src[3]) - (src[ 1] + src[4]) + 8)>>4];
        dst[3]= cm[(9*(src[3] + src[4]) - (src[ 2] + src[5]) + 8)>>4];
        dst[4]= cm[(9*(src[4] + src[5]) - (src[ 3] + src[6]) + 8)>>4];
        dst[5]= cm[(9*(src[5] + src[6]) - (src[ 4] + src[7]) + 8)>>4];
        dst[6]= cm[(9*(src[6] + src[7]) - (src[ 5] + src[8]) + 8)>>4];
        dst[7]= cm[(9*(src[7] + src[8]) - (src[ 6] + src[9]) + 8)>>4];
        dst+=dstStride;
        src+=srcStride;
    }
}

#if CONFIG_RV40_DECODER
void ff_put_rv40_qpel16_mc33_c(uint8_t *dst, uint8_t *src, int stride){
    put_pixels16_xy2_8_c(dst, src, stride, 16);
}
void ff_avg_rv40_qpel16_mc33_c(uint8_t *dst, uint8_t *src, int stride){
    avg_pixels16_xy2_8_c(dst, src, stride, 16);
}
void ff_put_rv40_qpel8_mc33_c(uint8_t *dst, uint8_t *src, int stride){
    put_pixels8_xy2_8_c(dst, src, stride, 8);
}
void ff_avg_rv40_qpel8_mc33_c(uint8_t *dst, uint8_t *src, int stride){
    avg_pixels8_xy2_8_c(dst, src, stride, 8);
}
#endif /* CONFIG_RV40_DECODER */

#if CONFIG_DIRAC_DECODER
#define DIRAC_MC(OPNAME)\
void ff_ ## OPNAME ## _dirac_pixels8_c(uint8_t *dst, const uint8_t *src[5], int stride, int h)\
{\
     OPNAME ## _pixels8_8_c(dst, src[0], stride, h);\
}\
void ff_ ## OPNAME ## _dirac_pixels16_c(uint8_t *dst, const uint8_t *src[5], int stride, int h)\
{\
    OPNAME ## _pixels16_8_c(dst, src[0], stride, h);\
}\
void ff_ ## OPNAME ## _dirac_pixels32_c(uint8_t *dst, const uint8_t *src[5], int stride, int h)\
{\
    OPNAME ## _pixels16_8_c(dst   , src[0]   , stride, h);\
    OPNAME ## _pixels16_8_c(dst+16, src[0]+16, stride, h);\
}\
void ff_ ## OPNAME ## _dirac_pixels8_l2_c(uint8_t *dst, const uint8_t *src[5], int stride, int h)\
{\
    OPNAME ## _pixels8_l2_8(dst, src[0], src[1], stride, stride, stride, h);\
}\
void ff_ ## OPNAME ## _dirac_pixels16_l2_c(uint8_t *dst, const uint8_t *src[5], int stride, int h)\
{\
    OPNAME ## _pixels16_l2_8(dst, src[0], src[1], stride, stride, stride, h);\
}\
void ff_ ## OPNAME ## _dirac_pixels32_l2_c(uint8_t *dst, const uint8_t *src[5], int stride, int h)\
{\
    OPNAME ## _pixels16_l2_8(dst   , src[0]   , src[1]   , stride, stride, stride, h);\
    OPNAME ## _pixels16_l2_8(dst+16, src[0]+16, src[1]+16, stride, stride, stride, h);\
}\
void ff_ ## OPNAME ## _dirac_pixels8_l4_c(uint8_t *dst, const uint8_t *src[5], int stride, int h)\
{\
    OPNAME ## _pixels8_l4_8(dst, src[0], src[1], src[2], src[3], stride, stride, stride, stride, stride, h);\
}\
void ff_ ## OPNAME ## _dirac_pixels16_l4_c(uint8_t *dst, const uint8_t *src[5], int stride, int h)\
{\
    OPNAME ## _pixels16_l4_8(dst, src[0], src[1], src[2], src[3], stride, stride, stride, stride, stride, h);\
}\
void ff_ ## OPNAME ## _dirac_pixels32_l4_c(uint8_t *dst, const uint8_t *src[5], int stride, int h)\
{\
    OPNAME ## _pixels16_l4_8(dst   , src[0]   , src[1]   , src[2]   , src[3]   , stride, stride, stride, stride, stride, h);\
    OPNAME ## _pixels16_l4_8(dst+16, src[0]+16, src[1]+16, src[2]+16, src[3]+16, stride, stride, stride, stride, stride, h);\
}
DIRAC_MC(put)
DIRAC_MC(avg)
#endif

static void wmv2_mspel8_v_lowpass(uint8_t *dst, uint8_t *src, int dstStride, int srcStride, int w){
    uint8_t *cm = ff_cropTbl + MAX_NEG_CROP;
    int i;

    for(i=0; i<w; i++){
        const int src_1= src[ -srcStride];
        const int src0 = src[0          ];
        const int src1 = src[  srcStride];
        const int src2 = src[2*srcStride];
        const int src3 = src[3*srcStride];
        const int src4 = src[4*srcStride];
        const int src5 = src[5*srcStride];
        const int src6 = src[6*srcStride];
        const int src7 = src[7*srcStride];
        const int src8 = src[8*srcStride];
        const int src9 = src[9*srcStride];
        dst[0*dstStride]= cm[(9*(src0 + src1) - (src_1 + src2) + 8)>>4];
        dst[1*dstStride]= cm[(9*(src1 + src2) - (src0  + src3) + 8)>>4];
        dst[2*dstStride]= cm[(9*(src2 + src3) - (src1  + src4) + 8)>>4];
        dst[3*dstStride]= cm[(9*(src3 + src4) - (src2  + src5) + 8)>>4];
        dst[4*dstStride]= cm[(9*(src4 + src5) - (src3  + src6) + 8)>>4];
        dst[5*dstStride]= cm[(9*(src5 + src6) - (src4  + src7) + 8)>>4];
        dst[6*dstStride]= cm[(9*(src6 + src7) - (src5  + src8) + 8)>>4];
        dst[7*dstStride]= cm[(9*(src7 + src8) - (src6  + src9) + 8)>>4];
        src++;
        dst++;
    }
}

static void put_mspel8_mc10_c(uint8_t *dst, uint8_t *src, int stride){
    uint8_t half[64];
    wmv2_mspel8_h_lowpass(half, src, 8, stride, 8);
    put_pixels8_l2_8(dst, src, half, stride, stride, 8, 8);
}

static void put_mspel8_mc20_c(uint8_t *dst, uint8_t *src, int stride){
    wmv2_mspel8_h_lowpass(dst, src, stride, stride, 8);
}

static void put_mspel8_mc30_c(uint8_t *dst, uint8_t *src, int stride){
    uint8_t half[64];
    wmv2_mspel8_h_lowpass(half, src, 8, stride, 8);
    put_pixels8_l2_8(dst, src+1, half, stride, stride, 8, 8);
}

static void put_mspel8_mc02_c(uint8_t *dst, uint8_t *src, int stride){
    wmv2_mspel8_v_lowpass(dst, src, stride, stride, 8);
}

static void put_mspel8_mc12_c(uint8_t *dst, uint8_t *src, int stride){
    uint8_t halfH[88];
    uint8_t halfV[64];
    uint8_t halfHV[64];
    wmv2_mspel8_h_lowpass(halfH, src-stride, 8, stride, 11);
    wmv2_mspel8_v_lowpass(halfV, src, 8, stride, 8);
    wmv2_mspel8_v_lowpass(halfHV, halfH+8, 8, 8, 8);
    put_pixels8_l2_8(dst, halfV, halfHV, stride, 8, 8, 8);
}
static void put_mspel8_mc32_c(uint8_t *dst, uint8_t *src, int stride){
    uint8_t halfH[88];
    uint8_t halfV[64];
    uint8_t halfHV[64];
    wmv2_mspel8_h_lowpass(halfH, src-stride, 8, stride, 11);
    wmv2_mspel8_v_lowpass(halfV, src+1, 8, stride, 8);
    wmv2_mspel8_v_lowpass(halfHV, halfH+8, 8, 8, 8);
    put_pixels8_l2_8(dst, halfV, halfHV, stride, 8, 8, 8);
}
static void put_mspel8_mc22_c(uint8_t *dst, uint8_t *src, int stride){
    uint8_t halfH[88];
    wmv2_mspel8_h_lowpass(halfH, src-stride, 8, stride, 11);
    wmv2_mspel8_v_lowpass(dst, halfH+8, stride, 8, 8);
}

static void h263_v_loop_filter_c(uint8_t *src, int stride, int qscale){
    if(CONFIG_H263_DECODER || CONFIG_H263_ENCODER) {
    int x;
    const int strength= ff_h263_loop_filter_strength[qscale];

    for(x=0; x<8; x++){
        int d1, d2, ad1;
        int p0= src[x-2*stride];
        int p1= src[x-1*stride];
        int p2= src[x+0*stride];
        int p3= src[x+1*stride];
        int d = (p0 - p3 + 4*(p2 - p1)) / 8;

        if     (d<-2*strength) d1= 0;
        else if(d<-  strength) d1=-2*strength - d;
        else if(d<   strength) d1= d;
        else if(d< 2*strength) d1= 2*strength - d;
        else                   d1= 0;

        p1 += d1;
        p2 -= d1;
        if(p1&256) p1= ~(p1>>31);
        if(p2&256) p2= ~(p2>>31);

        src[x-1*stride] = p1;
        src[x+0*stride] = p2;

        ad1= FFABS(d1)>>1;

        d2= av_clip((p0-p3)/4, -ad1, ad1);

        src[x-2*stride] = p0 - d2;
        src[x+  stride] = p3 + d2;
    }
    }
}

static void h263_h_loop_filter_c(uint8_t *src, int stride, int qscale){
    if(CONFIG_H263_DECODER || CONFIG_H263_ENCODER) {
    int y;
    const int strength= ff_h263_loop_filter_strength[qscale];

    for(y=0; y<8; y++){
        int d1, d2, ad1;
        int p0= src[y*stride-2];
        int p1= src[y*stride-1];
        int p2= src[y*stride+0];
        int p3= src[y*stride+1];
        int d = (p0 - p3 + 4*(p2 - p1)) / 8;

        if     (d<-2*strength) d1= 0;
        else if(d<-  strength) d1=-2*strength - d;
        else if(d<   strength) d1= d;
        else if(d< 2*strength) d1= 2*strength - d;
        else                   d1= 0;

        p1 += d1;
        p2 -= d1;
        if(p1&256) p1= ~(p1>>31);
        if(p2&256) p2= ~(p2>>31);

        src[y*stride-1] = p1;
        src[y*stride+0] = p2;

        ad1= FFABS(d1)>>1;

        d2= av_clip((p0-p3)/4, -ad1, ad1);

        src[y*stride-2] = p0 - d2;
        src[y*stride+1] = p3 + d2;
    }
    }
}

static void h261_loop_filter_c(uint8_t *src, int stride){
    int x,y,xy,yz;
    int temp[64];

    for(x=0; x<8; x++){
        temp[x      ] = 4*src[x           ];
        temp[x + 7*8] = 4*src[x + 7*stride];
    }
    for(y=1; y<7; y++){
        for(x=0; x<8; x++){
            xy = y * stride + x;
            yz = y * 8 + x;
            temp[yz] = src[xy - stride] + 2*src[xy] + src[xy + stride];
        }
    }

    for(y=0; y<8; y++){
        src[  y*stride] = (temp[  y*8] + 2)>>2;
        src[7+y*stride] = (temp[7+y*8] + 2)>>2;
        for(x=1; x<7; x++){
            xy = y * stride + x;
            yz = y * 8 + x;
            src[xy] = (temp[yz-1] + 2*temp[yz] + temp[yz+1] + 8)>>4;
        }
    }
}

static inline int pix_abs16_c(void *v, uint8_t *pix1, uint8_t *pix2, int line_size, int h)
{
    int s, i;

    s = 0;
    for(i=0;i<h;i++) {
        s += abs(pix1[0] - pix2[0]);
        s += abs(pix1[1] - pix2[1]);
        s += abs(pix1[2] - pix2[2]);
        s += abs(pix1[3] - pix2[3]);
        s += abs(pix1[4] - pix2[4]);
        s += abs(pix1[5] - pix2[5]);
        s += abs(pix1[6] - pix2[6]);
        s += abs(pix1[7] - pix2[7]);
        s += abs(pix1[8] - pix2[8]);
        s += abs(pix1[9] - pix2[9]);
        s += abs(pix1[10] - pix2[10]);
        s += abs(pix1[11] - pix2[11]);
        s += abs(pix1[12] - pix2[12]);
        s += abs(pix1[13] - pix2[13]);
        s += abs(pix1[14] - pix2[14]);
        s += abs(pix1[15] - pix2[15]);
        pix1 += line_size;
        pix2 += line_size;
    }
    return s;
}

static int pix_abs16_x2_c(void *v, uint8_t *pix1, uint8_t *pix2, int line_size, int h)
{
    int s, i;

    s = 0;
    for(i=0;i<h;i++) {
        s += abs(pix1[0] - avg2(pix2[0], pix2[1]));
        s += abs(pix1[1] - avg2(pix2[1], pix2[2]));
        s += abs(pix1[2] - avg2(pix2[2], pix2[3]));
        s += abs(pix1[3] - avg2(pix2[3], pix2[4]));
        s += abs(pix1[4] - avg2(pix2[4], pix2[5]));
        s += abs(pix1[5] - avg2(pix2[5], pix2[6]));
        s += abs(pix1[6] - avg2(pix2[6], pix2[7]));
        s += abs(pix1[7] - avg2(pix2[7], pix2[8]));
        s += abs(pix1[8] - avg2(pix2[8], pix2[9]));
        s += abs(pix1[9] - avg2(pix2[9], pix2[10]));
        s += abs(pix1[10] - avg2(pix2[10], pix2[11]));
        s += abs(pix1[11] - avg2(pix2[11], pix2[12]));
        s += abs(pix1[12] - avg2(pix2[12], pix2[13]));
        s += abs(pix1[13] - avg2(pix2[13], pix2[14]));
        s += abs(pix1[14] - avg2(pix2[14], pix2[15]));
        s += abs(pix1[15] - avg2(pix2[15], pix2[16]));
        pix1 += line_size;
        pix2 += line_size;
    }
    return s;
}

static int pix_abs16_y2_c(void *v, uint8_t *pix1, uint8_t *pix2, int line_size, int h)
{
    int s, i;
    uint8_t *pix3 = pix2 + line_size;

    s = 0;
    for(i=0;i<h;i++) {
        s += abs(pix1[0] - avg2(pix2[0], pix3[0]));
        s += abs(pix1[1] - avg2(pix2[1], pix3[1]));
        s += abs(pix1[2] - avg2(pix2[2], pix3[2]));
        s += abs(pix1[3] - avg2(pix2[3], pix3[3]));
        s += abs(pix1[4] - avg2(pix2[4], pix3[4]));
        s += abs(pix1[5] - avg2(pix2[5], pix3[5]));
        s += abs(pix1[6] - avg2(pix2[6], pix3[6]));
        s += abs(pix1[7] - avg2(pix2[7], pix3[7]));
        s += abs(pix1[8] - avg2(pix2[8], pix3[8]));
        s += abs(pix1[9] - avg2(pix2[9], pix3[9]));
        s += abs(pix1[10] - avg2(pix2[10], pix3[10]));
        s += abs(pix1[11] - avg2(pix2[11], pix3[11]));
        s += abs(pix1[12] - avg2(pix2[12], pix3[12]));
        s += abs(pix1[13] - avg2(pix2[13], pix3[13]));
        s += abs(pix1[14] - avg2(pix2[14], pix3[14]));
        s += abs(pix1[15] - avg2(pix2[15], pix3[15]));
        pix1 += line_size;
        pix2 += line_size;
        pix3 += line_size;
    }
    return s;
}

static int pix_abs16_xy2_c(void *v, uint8_t *pix1, uint8_t *pix2, int line_size, int h)
{
    int s, i;
    uint8_t *pix3 = pix2 + line_size;

    s = 0;
    for(i=0;i<h;i++) {
        s += abs(pix1[0] - avg4(pix2[0], pix2[1], pix3[0], pix3[1]));
        s += abs(pix1[1] - avg4(pix2[1], pix2[2], pix3[1], pix3[2]));
        s += abs(pix1[2] - avg4(pix2[2], pix2[3], pix3[2], pix3[3]));
        s += abs(pix1[3] - avg4(pix2[3], pix2[4], pix3[3], pix3[4]));
        s += abs(pix1[4] - avg4(pix2[4], pix2[5], pix3[4], pix3[5]));
        s += abs(pix1[5] - avg4(pix2[5], pix2[6], pix3[5], pix3[6]));
        s += abs(pix1[6] - avg4(pix2[6], pix2[7], pix3[6], pix3[7]));
        s += abs(pix1[7] - avg4(pix2[7], pix2[8], pix3[7], pix3[8]));
        s += abs(pix1[8] - avg4(pix2[8], pix2[9], pix3[8], pix3[9]));
        s += abs(pix1[9] - avg4(pix2[9], pix2[10], pix3[9], pix3[10]));
        s += abs(pix1[10] - avg4(pix2[10], pix2[11], pix3[10], pix3[11]));
        s += abs(pix1[11] - avg4(pix2[11], pix2[12], pix3[11], pix3[12]));
        s += abs(pix1[12] - avg4(pix2[12], pix2[13], pix3[12], pix3[13]));
        s += abs(pix1[13] - avg4(pix2[13], pix2[14], pix3[13], pix3[14]));
        s += abs(pix1[14] - avg4(pix2[14], pix2[15], pix3[14], pix3[15]));
        s += abs(pix1[15] - avg4(pix2[15], pix2[16], pix3[15], pix3[16]));
        pix1 += line_size;
        pix2 += line_size;
        pix3 += line_size;
    }
    return s;
}

static inline int pix_abs8_c(void *v, uint8_t *pix1, uint8_t *pix2, int line_size, int h)
{
    int s, i;

    s = 0;
    for(i=0;i<h;i++) {
        s += abs(pix1[0] - pix2[0]);
        s += abs(pix1[1] - pix2[1]);
        s += abs(pix1[2] - pix2[2]);
        s += abs(pix1[3] - pix2[3]);
        s += abs(pix1[4] - pix2[4]);
        s += abs(pix1[5] - pix2[5]);
        s += abs(pix1[6] - pix2[6]);
        s += abs(pix1[7] - pix2[7]);
        pix1 += line_size;
        pix2 += line_size;
    }
    return s;
}

static int pix_abs8_x2_c(void *v, uint8_t *pix1, uint8_t *pix2, int line_size, int h)
{
    int s, i;

    s = 0;
    for(i=0;i<h;i++) {
        s += abs(pix1[0] - avg2(pix2[0], pix2[1]));
        s += abs(pix1[1] - avg2(pix2[1], pix2[2]));
        s += abs(pix1[2] - avg2(pix2[2], pix2[3]));
        s += abs(pix1[3] - avg2(pix2[3], pix2[4]));
        s += abs(pix1[4] - avg2(pix2[4], pix2[5]));
        s += abs(pix1[5] - avg2(pix2[5], pix2[6]));
        s += abs(pix1[6] - avg2(pix2[6], pix2[7]));
        s += abs(pix1[7] - avg2(pix2[7], pix2[8]));
        pix1 += line_size;
        pix2 += line_size;
    }
    return s;
}

static int pix_abs8_y2_c(void *v, uint8_t *pix1, uint8_t *pix2, int line_size, int h)
{
    int s, i;
    uint8_t *pix3 = pix2 + line_size;

    s = 0;
    for(i=0;i<h;i++) {
        s += abs(pix1[0] - avg2(pix2[0], pix3[0]));
        s += abs(pix1[1] - avg2(pix2[1], pix3[1]));
        s += abs(pix1[2] - avg2(pix2[2], pix3[2]));
        s += abs(pix1[3] - avg2(pix2[3], pix3[3]));
        s += abs(pix1[4] - avg2(pix2[4], pix3[4]));
        s += abs(pix1[5] - avg2(pix2[5], pix3[5]));
        s += abs(pix1[6] - avg2(pix2[6], pix3[6]));
        s += abs(pix1[7] - avg2(pix2[7], pix3[7]));
        pix1 += line_size;
        pix2 += line_size;
        pix3 += line_size;
    }
    return s;
}

static int pix_abs8_xy2_c(void *v, uint8_t *pix1, uint8_t *pix2, int line_size, int h)
{
    int s, i;
    uint8_t *pix3 = pix2 + line_size;

    s = 0;
    for(i=0;i<h;i++) {
        s += abs(pix1[0] - avg4(pix2[0], pix2[1], pix3[0], pix3[1]));
        s += abs(pix1[1] - avg4(pix2[1], pix2[2], pix3[1], pix3[2]));
        s += abs(pix1[2] - avg4(pix2[2], pix2[3], pix3[2], pix3[3]));
        s += abs(pix1[3] - avg4(pix2[3], pix2[4], pix3[3], pix3[4]));
        s += abs(pix1[4] - avg4(pix2[4], pix2[5], pix3[4], pix3[5]));
        s += abs(pix1[5] - avg4(pix2[5], pix2[6], pix3[5], pix3[6]));
        s += abs(pix1[6] - avg4(pix2[6], pix2[7], pix3[6], pix3[7]));
        s += abs(pix1[7] - avg4(pix2[7], pix2[8], pix3[7], pix3[8]));
        pix1 += line_size;
        pix2 += line_size;
        pix3 += line_size;
    }
    return s;
}

static int nsse16_c(void *v, uint8_t *s1, uint8_t *s2, int stride, int h){
    MpegEncContext *c = v;
    int score1=0;
    int score2=0;
    int x,y;

    for(y=0; y<h; y++){
        for(x=0; x<16; x++){
            score1+= (s1[x  ] - s2[x ])*(s1[x  ] - s2[x ]);
        }
        if(y+1<h){
            for(x=0; x<15; x++){
                score2+= FFABS(  s1[x  ] - s1[x  +stride]
                             - s1[x+1] + s1[x+1+stride])
                        -FFABS(  s2[x  ] - s2[x  +stride]
                             - s2[x+1] + s2[x+1+stride]);
            }
        }
        s1+= stride;
        s2+= stride;
    }

    if(c) return score1 + FFABS(score2)*c->avctx->nsse_weight;
    else  return score1 + FFABS(score2)*8;
}

static int nsse8_c(void *v, uint8_t *s1, uint8_t *s2, int stride, int h){
    MpegEncContext *c = v;
    int score1=0;
    int score2=0;
    int x,y;

    for(y=0; y<h; y++){
        for(x=0; x<8; x++){
            score1+= (s1[x  ] - s2[x ])*(s1[x  ] - s2[x ]);
        }
        if(y+1<h){
            for(x=0; x<7; x++){
                score2+= FFABS(  s1[x  ] - s1[x  +stride]
                             - s1[x+1] + s1[x+1+stride])
                        -FFABS(  s2[x  ] - s2[x  +stride]
                             - s2[x+1] + s2[x+1+stride]);
            }
        }
        s1+= stride;
        s2+= stride;
    }

    if(c) return score1 + FFABS(score2)*c->avctx->nsse_weight;
    else  return score1 + FFABS(score2)*8;
}

static int try_8x8basis_c(int16_t rem[64], int16_t weight[64], int16_t basis[64], int scale){
    int i;
    unsigned int sum=0;

    for(i=0; i<8*8; i++){
        int b= rem[i] + ((basis[i]*scale + (1<<(BASIS_SHIFT - RECON_SHIFT-1)))>>(BASIS_SHIFT - RECON_SHIFT));
        int w= weight[i];
        b>>= RECON_SHIFT;
        assert(-512<b && b<512);

        sum += (w*b)*(w*b)>>4;
    }
    return sum>>2;
}

static void add_8x8basis_c(int16_t rem[64], int16_t basis[64], int scale){
    int i;

    for(i=0; i<8*8; i++){
        rem[i] += (basis[i]*scale + (1<<(BASIS_SHIFT - RECON_SHIFT-1)))>>(BASIS_SHIFT - RECON_SHIFT);
    }
}

/**
 * Permute an 8x8 block.
 * @param block the block which will be permuted according to the given permutation vector
 * @param permutation the permutation vector
 * @param last the last non zero coefficient in scantable order, used to speed the permutation up
 * @param scantable the used scantable, this is only used to speed the permutation up, the block is not
 *                  (inverse) permutated to scantable order!
 */
void ff_block_permute(DCTELEM *block, uint8_t *permutation, const uint8_t *scantable, int last)
{
    int i;
    DCTELEM temp[64];

    if(last<=0) return;
    //if(permutation[1]==1) return; //FIXME it is ok but not clean and might fail for some permutations

    for(i=0; i<=last; i++){
        const int j= scantable[i];
        temp[j]= block[j];
        block[j]=0;
    }

    for(i=0; i<=last; i++){
        const int j= scantable[i];
        const int perm_j= permutation[j];
        block[perm_j]= temp[j];
    }
}

static int zero_cmp(void *s, uint8_t *a, uint8_t *b, int stride, int h){
    return 0;
}

void ff_set_cmp(DSPContext* c, me_cmp_func *cmp, int type){
    int i;

    memset(cmp, 0, sizeof(void*)*6);

    for(i=0; i<6; i++){
        switch(type&0xFF){
        case FF_CMP_SAD:
            cmp[i]= c->sad[i];
            break;
        case FF_CMP_SATD:
            cmp[i]= c->hadamard8_diff[i];
            break;
        case FF_CMP_SSE:
            cmp[i]= c->sse[i];
            break;
        case FF_CMP_DCT:
            cmp[i]= c->dct_sad[i];
            break;
        case FF_CMP_DCT264:
            cmp[i]= c->dct264_sad[i];
            break;
        case FF_CMP_DCTMAX:
            cmp[i]= c->dct_max[i];
            break;
        case FF_CMP_PSNR:
            cmp[i]= c->quant_psnr[i];
            break;
        case FF_CMP_BIT:
            cmp[i]= c->bit[i];
            break;
        case FF_CMP_RD:
            cmp[i]= c->rd[i];
            break;
        case FF_CMP_VSAD:
            cmp[i]= c->vsad[i];
            break;
        case FF_CMP_VSSE:
            cmp[i]= c->vsse[i];
            break;
        case FF_CMP_ZERO:
            cmp[i]= zero_cmp;
            break;
        case FF_CMP_NSSE:
            cmp[i]= c->nsse[i];
            break;
#if CONFIG_DWT
        case FF_CMP_W53:
            cmp[i]= c->w53[i];
            break;
        case FF_CMP_W97:
            cmp[i]= c->w97[i];
            break;
#endif
        default:
            av_log(NULL, AV_LOG_ERROR,"internal error in cmp function selection\n");
        }
    }
}

static void add_bytes_c(uint8_t *dst, uint8_t *src, int w){
    long i;
    for(i=0; i<=w-sizeof(long); i+=sizeof(long)){
        long a = *(long*)(src+i);
        long b = *(long*)(dst+i);
        *(long*)(dst+i) = ((a&pb_7f) + (b&pb_7f)) ^ ((a^b)&pb_80);
    }
    for(; i<w; i++)
        dst[i+0] += src[i+0];
}

static void diff_bytes_c(uint8_t *dst, const uint8_t *src1, const uint8_t *src2, int w){
    long i;
#if !HAVE_FAST_UNALIGNED
    if((long)src2 & (sizeof(long)-1)){
        for(i=0; i+7<w; i+=8){
            dst[i+0] = src1[i+0]-src2[i+0];
            dst[i+1] = src1[i+1]-src2[i+1];
            dst[i+2] = src1[i+2]-src2[i+2];
            dst[i+3] = src1[i+3]-src2[i+3];
            dst[i+4] = src1[i+4]-src2[i+4];
            dst[i+5] = src1[i+5]-src2[i+5];
            dst[i+6] = src1[i+6]-src2[i+6];
            dst[i+7] = src1[i+7]-src2[i+7];
        }
    }else
#endif
    for(i=0; i<=w-sizeof(long); i+=sizeof(long)){
        long a = *(long*)(src1+i);
        long b = *(long*)(src2+i);
        *(long*)(dst+i) = ((a|pb_80) - (b&pb_7f)) ^ ((a^b^pb_80)&pb_80);
    }
    for(; i<w; i++)
        dst[i+0] = src1[i+0]-src2[i+0];
}

static void add_hfyu_median_prediction_c(uint8_t *dst, const uint8_t *src1, const uint8_t *diff, int w, int *left, int *left_top){
    int i;
    uint8_t l, lt;

    l= *left;
    lt= *left_top;

    for(i=0; i<w; i++){
        l= mid_pred(l, src1[i], (l + src1[i] - lt)&0xFF) + diff[i];
        lt= src1[i];
        dst[i]= l;
    }

    *left= l;
    *left_top= lt;
}

static void sub_hfyu_median_prediction_c(uint8_t *dst, const uint8_t *src1, const uint8_t *src2, int w, int *left, int *left_top){
    int i;
    uint8_t l, lt;

    l= *left;
    lt= *left_top;

    for(i=0; i<w; i++){
        const int pred= mid_pred(l, src1[i], (l + src1[i] - lt)&0xFF);
        lt= src1[i];
        l= src2[i];
        dst[i]= l - pred;
    }

    *left= l;
    *left_top= lt;
}

static int add_hfyu_left_prediction_c(uint8_t *dst, const uint8_t *src, int w, int acc){
    int i;

    for(i=0; i<w-1; i++){
        acc+= src[i];
        dst[i]= acc;
        i++;
        acc+= src[i];
        dst[i]= acc;
    }

    for(; i<w; i++){
        acc+= src[i];
        dst[i]= acc;
    }

    return acc;
}

#if HAVE_BIGENDIAN
#define B 3
#define G 2
#define R 1
#define A 0
#else
#define B 0
#define G 1
#define R 2
#define A 3
#endif
static void add_hfyu_left_prediction_bgr32_c(uint8_t *dst, const uint8_t *src, int w, int *red, int *green, int *blue, int *alpha){
    int i;
    int r,g,b,a;
    r= *red;
    g= *green;
    b= *blue;
    a= *alpha;

    for(i=0; i<w; i++){
        b+= src[4*i+B];
        g+= src[4*i+G];
        r+= src[4*i+R];
        a+= src[4*i+A];

        dst[4*i+B]= b;
        dst[4*i+G]= g;
        dst[4*i+R]= r;
        dst[4*i+A]= a;
    }

    *red= r;
    *green= g;
    *blue= b;
    *alpha= a;
}
#undef B
#undef G
#undef R
#undef A

#define BUTTERFLY2(o1,o2,i1,i2) \
o1= (i1)+(i2);\
o2= (i1)-(i2);

#define BUTTERFLY1(x,y) \
{\
    int a,b;\
    a= x;\
    b= y;\
    x= a+b;\
    y= a-b;\
}

#define BUTTERFLYA(x,y) (FFABS((x)+(y)) + FFABS((x)-(y)))

static int hadamard8_diff8x8_c(/*MpegEncContext*/ void *s, uint8_t *dst, uint8_t *src, int stride, int h){
    int i;
    int temp[64];
    int sum=0;

    assert(h==8);

    for(i=0; i<8; i++){
        //FIXME try pointer walks
        BUTTERFLY2(temp[8*i+0], temp[8*i+1], src[stride*i+0]-dst[stride*i+0],src[stride*i+1]-dst[stride*i+1]);
        BUTTERFLY2(temp[8*i+2], temp[8*i+3], src[stride*i+2]-dst[stride*i+2],src[stride*i+3]-dst[stride*i+3]);
        BUTTERFLY2(temp[8*i+4], temp[8*i+5], src[stride*i+4]-dst[stride*i+4],src[stride*i+5]-dst[stride*i+5]);
        BUTTERFLY2(temp[8*i+6], temp[8*i+7], src[stride*i+6]-dst[stride*i+6],src[stride*i+7]-dst[stride*i+7]);

        BUTTERFLY1(temp[8*i+0], temp[8*i+2]);
        BUTTERFLY1(temp[8*i+1], temp[8*i+3]);
        BUTTERFLY1(temp[8*i+4], temp[8*i+6]);
        BUTTERFLY1(temp[8*i+5], temp[8*i+7]);

        BUTTERFLY1(temp[8*i+0], temp[8*i+4]);
        BUTTERFLY1(temp[8*i+1], temp[8*i+5]);
        BUTTERFLY1(temp[8*i+2], temp[8*i+6]);
        BUTTERFLY1(temp[8*i+3], temp[8*i+7]);
    }

    for(i=0; i<8; i++){
        BUTTERFLY1(temp[8*0+i], temp[8*1+i]);
        BUTTERFLY1(temp[8*2+i], temp[8*3+i]);
        BUTTERFLY1(temp[8*4+i], temp[8*5+i]);
        BUTTERFLY1(temp[8*6+i], temp[8*7+i]);

        BUTTERFLY1(temp[8*0+i], temp[8*2+i]);
        BUTTERFLY1(temp[8*1+i], temp[8*3+i]);
        BUTTERFLY1(temp[8*4+i], temp[8*6+i]);
        BUTTERFLY1(temp[8*5+i], temp[8*7+i]);

        sum +=
             BUTTERFLYA(temp[8*0+i], temp[8*4+i])
            +BUTTERFLYA(temp[8*1+i], temp[8*5+i])
            +BUTTERFLYA(temp[8*2+i], temp[8*6+i])
            +BUTTERFLYA(temp[8*3+i], temp[8*7+i]);
    }
    return sum;
}

static int hadamard8_intra8x8_c(/*MpegEncContext*/ void *s, uint8_t *src, uint8_t *dummy, int stride, int h){
    int i;
    int temp[64];
    int sum=0;

    assert(h==8);

    for(i=0; i<8; i++){
        //FIXME try pointer walks
        BUTTERFLY2(temp[8*i+0], temp[8*i+1], src[stride*i+0],src[stride*i+1]);
        BUTTERFLY2(temp[8*i+2], temp[8*i+3], src[stride*i+2],src[stride*i+3]);
        BUTTERFLY2(temp[8*i+4], temp[8*i+5], src[stride*i+4],src[stride*i+5]);
        BUTTERFLY2(temp[8*i+6], temp[8*i+7], src[stride*i+6],src[stride*i+7]);

        BUTTERFLY1(temp[8*i+0], temp[8*i+2]);
        BUTTERFLY1(temp[8*i+1], temp[8*i+3]);
        BUTTERFLY1(temp[8*i+4], temp[8*i+6]);
        BUTTERFLY1(temp[8*i+5], temp[8*i+7]);

        BUTTERFLY1(temp[8*i+0], temp[8*i+4]);
        BUTTERFLY1(temp[8*i+1], temp[8*i+5]);
        BUTTERFLY1(temp[8*i+2], temp[8*i+6]);
        BUTTERFLY1(temp[8*i+3], temp[8*i+7]);
    }

    for(i=0; i<8; i++){
        BUTTERFLY1(temp[8*0+i], temp[8*1+i]);
        BUTTERFLY1(temp[8*2+i], temp[8*3+i]);
        BUTTERFLY1(temp[8*4+i], temp[8*5+i]);
        BUTTERFLY1(temp[8*6+i], temp[8*7+i]);

        BUTTERFLY1(temp[8*0+i], temp[8*2+i]);
        BUTTERFLY1(temp[8*1+i], temp[8*3+i]);
        BUTTERFLY1(temp[8*4+i], temp[8*6+i]);
        BUTTERFLY1(temp[8*5+i], temp[8*7+i]);

        sum +=
             BUTTERFLYA(temp[8*0+i], temp[8*4+i])
            +BUTTERFLYA(temp[8*1+i], temp[8*5+i])
            +BUTTERFLYA(temp[8*2+i], temp[8*6+i])
            +BUTTERFLYA(temp[8*3+i], temp[8*7+i]);
    }

    sum -= FFABS(temp[8*0] + temp[8*4]); // -mean

    return sum;
}

static int dct_sad8x8_c(/*MpegEncContext*/ void *c, uint8_t *src1, uint8_t *src2, int stride, int h){
    MpegEncContext * const s= (MpegEncContext *)c;
    LOCAL_ALIGNED_16(DCTELEM, temp, [64]);

    assert(h==8);

    s->dsp.diff_pixels(temp, src1, src2, stride);
    s->dsp.fdct(temp);
    return s->dsp.sum_abs_dctelem(temp);
}

#if CONFIG_GPL
#define DCT8_1D {\
    const int s07 = SRC(0) + SRC(7);\
    const int s16 = SRC(1) + SRC(6);\
    const int s25 = SRC(2) + SRC(5);\
    const int s34 = SRC(3) + SRC(4);\
    const int a0 = s07 + s34;\
    const int a1 = s16 + s25;\
    const int a2 = s07 - s34;\
    const int a3 = s16 - s25;\
    const int d07 = SRC(0) - SRC(7);\
    const int d16 = SRC(1) - SRC(6);\
    const int d25 = SRC(2) - SRC(5);\
    const int d34 = SRC(3) - SRC(4);\
    const int a4 = d16 + d25 + (d07 + (d07>>1));\
    const int a5 = d07 - d34 - (d25 + (d25>>1));\
    const int a6 = d07 + d34 - (d16 + (d16>>1));\
    const int a7 = d16 - d25 + (d34 + (d34>>1));\
    DST(0,  a0 + a1     ) ;\
    DST(1,  a4 + (a7>>2)) ;\
    DST(2,  a2 + (a3>>1)) ;\
    DST(3,  a5 + (a6>>2)) ;\
    DST(4,  a0 - a1     ) ;\
    DST(5,  a6 - (a5>>2)) ;\
    DST(6, (a2>>1) - a3 ) ;\
    DST(7, (a4>>2) - a7 ) ;\
}

static int dct264_sad8x8_c(/*MpegEncContext*/ void *c, uint8_t *src1, uint8_t *src2, int stride, int h){
    MpegEncContext * const s= (MpegEncContext *)c;
    DCTELEM dct[8][8];
    int i;
    int sum=0;

    s->dsp.diff_pixels(dct[0], src1, src2, stride);

#define SRC(x) dct[i][x]
#define DST(x,v) dct[i][x]= v
    for( i = 0; i < 8; i++ )
        DCT8_1D
#undef SRC
#undef DST

#define SRC(x) dct[x][i]
#define DST(x,v) sum += FFABS(v)
    for( i = 0; i < 8; i++ )
        DCT8_1D
#undef SRC
#undef DST
    return sum;
}
#endif

static int dct_max8x8_c(/*MpegEncContext*/ void *c, uint8_t *src1, uint8_t *src2, int stride, int h){
    MpegEncContext * const s= (MpegEncContext *)c;
    LOCAL_ALIGNED_16(DCTELEM, temp, [64]);
    int sum=0, i;

    assert(h==8);

    s->dsp.diff_pixels(temp, src1, src2, stride);
    s->dsp.fdct(temp);

    for(i=0; i<64; i++)
        sum= FFMAX(sum, FFABS(temp[i]));

    return sum;
}

static int quant_psnr8x8_c(/*MpegEncContext*/ void *c, uint8_t *src1, uint8_t *src2, int stride, int h){
    MpegEncContext * const s= (MpegEncContext *)c;
    LOCAL_ALIGNED_16(DCTELEM, temp, [64*2]);
    DCTELEM * const bak = temp+64;
    int sum=0, i;

    assert(h==8);
    s->mb_intra=0;

    s->dsp.diff_pixels(temp, src1, src2, stride);

    memcpy(bak, temp, 64*sizeof(DCTELEM));

    s->block_last_index[0/*FIXME*/]= s->fast_dct_quantize(s, temp, 0/*FIXME*/, s->qscale, &i);
    s->dct_unquantize_inter(s, temp, 0, s->qscale);
    ff_simple_idct_8(temp); //FIXME

    for(i=0; i<64; i++)
        sum+= (temp[i]-bak[i])*(temp[i]-bak[i]);

    return sum;
}

static int rd8x8_c(/*MpegEncContext*/ void *c, uint8_t *src1, uint8_t *src2, int stride, int h){
    MpegEncContext * const s= (MpegEncContext *)c;
    const uint8_t *scantable= s->intra_scantable.permutated;
    LOCAL_ALIGNED_16(DCTELEM, temp, [64]);
    LOCAL_ALIGNED_16(uint8_t, lsrc1, [64]);
    LOCAL_ALIGNED_16(uint8_t, lsrc2, [64]);
    int i, last, run, bits, level, distortion, start_i;
    const int esc_length= s->ac_esc_length;
    uint8_t * length;
    uint8_t * last_length;

    assert(h==8);

    copy_block8(lsrc1, src1, 8, stride, 8);
    copy_block8(lsrc2, src2, 8, stride, 8);

    s->dsp.diff_pixels(temp, lsrc1, lsrc2, 8);

    s->block_last_index[0/*FIXME*/]= last= s->fast_dct_quantize(s, temp, 0/*FIXME*/, s->qscale, &i);

    bits=0;

    if (s->mb_intra) {
        start_i = 1;
        length     = s->intra_ac_vlc_length;
        last_length= s->intra_ac_vlc_last_length;
        bits+= s->luma_dc_vlc_length[temp[0] + 256]; //FIXME chroma
    } else {
        start_i = 0;
        length     = s->inter_ac_vlc_length;
        last_length= s->inter_ac_vlc_last_length;
    }

    if(last>=start_i){
        run=0;
        for(i=start_i; i<last; i++){
            int j= scantable[i];
            level= temp[j];

            if(level){
                level+=64;
                if((level&(~127)) == 0){
                    bits+= length[UNI_AC_ENC_INDEX(run, level)];
                }else
                    bits+= esc_length;
                run=0;
            }else
                run++;
        }
        i= scantable[last];

        level= temp[i] + 64;

        assert(level - 64);

        if((level&(~127)) == 0){
            bits+= last_length[UNI_AC_ENC_INDEX(run, level)];
        }else
            bits+= esc_length;

    }

    if(last>=0){
        if(s->mb_intra)
            s->dct_unquantize_intra(s, temp, 0, s->qscale);
        else
            s->dct_unquantize_inter(s, temp, 0, s->qscale);
    }

    s->dsp.idct_add(lsrc2, 8, temp);

    distortion= s->dsp.sse[1](NULL, lsrc2, lsrc1, 8, 8);

    return distortion + ((bits*s->qscale*s->qscale*109 + 64)>>7);
}

static int bit8x8_c(/*MpegEncContext*/ void *c, uint8_t *src1, uint8_t *src2, int stride, int h){
    MpegEncContext * const s= (MpegEncContext *)c;
    const uint8_t *scantable= s->intra_scantable.permutated;
    LOCAL_ALIGNED_16(DCTELEM, temp, [64]);
    int i, last, run, bits, level, start_i;
    const int esc_length= s->ac_esc_length;
    uint8_t * length;
    uint8_t * last_length;

    assert(h==8);

    s->dsp.diff_pixels(temp, src1, src2, stride);

    s->block_last_index[0/*FIXME*/]= last= s->fast_dct_quantize(s, temp, 0/*FIXME*/, s->qscale, &i);

    bits=0;

    if (s->mb_intra) {
        start_i = 1;
        length     = s->intra_ac_vlc_length;
        last_length= s->intra_ac_vlc_last_length;
        bits+= s->luma_dc_vlc_length[temp[0] + 256]; //FIXME chroma
    } else {
        start_i = 0;
        length     = s->inter_ac_vlc_length;
        last_length= s->inter_ac_vlc_last_length;
    }

    if(last>=start_i){
        run=0;
        for(i=start_i; i<last; i++){
            int j= scantable[i];
            level= temp[j];

            if(level){
                level+=64;
                if((level&(~127)) == 0){
                    bits+= length[UNI_AC_ENC_INDEX(run, level)];
                }else
                    bits+= esc_length;
                run=0;
            }else
                run++;
        }
        i= scantable[last];

        level= temp[i] + 64;

        assert(level - 64);

        if((level&(~127)) == 0){
            bits+= last_length[UNI_AC_ENC_INDEX(run, level)];
        }else
            bits+= esc_length;
    }

    return bits;
}

#define VSAD_INTRA(size) \
static int vsad_intra##size##_c(/*MpegEncContext*/ void *c, uint8_t *s, uint8_t *dummy, int stride, int h){ \
    int score=0;                                                                                            \
    int x,y;                                                                                                \
                                                                                                            \
    for(y=1; y<h; y++){                                                                                     \
        for(x=0; x<size; x+=4){                                                                             \
            score+= FFABS(s[x  ] - s[x  +stride]) + FFABS(s[x+1] - s[x+1+stride])                           \
                   +FFABS(s[x+2] - s[x+2+stride]) + FFABS(s[x+3] - s[x+3+stride]);                          \
        }                                                                                                   \
        s+= stride;                                                                                         \
    }                                                                                                       \
                                                                                                            \
    return score;                                                                                           \
}
VSAD_INTRA(8)
VSAD_INTRA(16)

static int vsad16_c(/*MpegEncContext*/ void *c, uint8_t *s1, uint8_t *s2, int stride, int h){
    int score=0;
    int x,y;

    for(y=1; y<h; y++){
        for(x=0; x<16; x++){
            score+= FFABS(s1[x  ] - s2[x ] - s1[x  +stride] + s2[x +stride]);
        }
        s1+= stride;
        s2+= stride;
    }

    return score;
}

#define SQ(a) ((a)*(a))
#define VSSE_INTRA(size) \
static int vsse_intra##size##_c(/*MpegEncContext*/ void *c, uint8_t *s, uint8_t *dummy, int stride, int h){ \
    int score=0;                                                                                            \
    int x,y;                                                                                                \
                                                                                                            \
    for(y=1; y<h; y++){                                                                                     \
        for(x=0; x<size; x+=4){                                                                               \
            score+= SQ(s[x  ] - s[x  +stride]) + SQ(s[x+1] - s[x+1+stride])                                 \
                   +SQ(s[x+2] - s[x+2+stride]) + SQ(s[x+3] - s[x+3+stride]);                                \
        }                                                                                                   \
        s+= stride;                                                                                         \
    }                                                                                                       \
                                                                                                            \
    return score;                                                                                           \
}
VSSE_INTRA(8)
VSSE_INTRA(16)

static int vsse16_c(/*MpegEncContext*/ void *c, uint8_t *s1, uint8_t *s2, int stride, int h){
    int score=0;
    int x,y;

    for(y=1; y<h; y++){
        for(x=0; x<16; x++){
            score+= SQ(s1[x  ] - s2[x ] - s1[x  +stride] + s2[x +stride]);
        }
        s1+= stride;
        s2+= stride;
    }

    return score;
}

static int ssd_int8_vs_int16_c(const int8_t *pix1, const int16_t *pix2,
                               int size){
    int score=0;
    int i;
    for(i=0; i<size; i++)
        score += (pix1[i]-pix2[i])*(pix1[i]-pix2[i]);
    return score;
}

WRAPPER8_16_SQ(hadamard8_diff8x8_c, hadamard8_diff16_c)
WRAPPER8_16_SQ(hadamard8_intra8x8_c, hadamard8_intra16_c)
WRAPPER8_16_SQ(dct_sad8x8_c, dct_sad16_c)
#if CONFIG_GPL
WRAPPER8_16_SQ(dct264_sad8x8_c, dct264_sad16_c)
#endif
WRAPPER8_16_SQ(dct_max8x8_c, dct_max16_c)
WRAPPER8_16_SQ(quant_psnr8x8_c, quant_psnr16_c)
WRAPPER8_16_SQ(rd8x8_c, rd16_c)
WRAPPER8_16_SQ(bit8x8_c, bit16_c)

static void vector_fmul_reverse_c(float *dst, const float *src0, const float *src1, int len){
    int i;
    src1 += len-1;
    for(i=0; i<len; i++)
        dst[i] = src0[i] * src1[-i];
}

static void vector_fmul_add_c(float *dst, const float *src0, const float *src1, const float *src2, int len){
    int i;
    for(i=0; i<len; i++)
        dst[i] = src0[i] * src1[i] + src2[i];
}

static void vector_fmul_window_c(float *dst, const float *src0,
                                 const float *src1, const float *win, int len)
{
    int i,j;
    dst += len;
    win += len;
    src0+= len;
    for(i=-len, j=len-1; i<0; i++, j--) {
        float s0 = src0[i];
        float s1 = src1[j];
        float wi = win[i];
        float wj = win[j];
        dst[i] = s0*wj - s1*wi;
        dst[j] = s0*wi + s1*wj;
    }
}

static void vector_fmul_scalar_c(float *dst, const float *src, float mul,
                                 int len)
{
    int i;
    for (i = 0; i < len; i++)
        dst[i] = src[i] * mul;
}

<<<<<<< HEAD
static void vector_fmac_scalar_c(float *dst, const float *src, float mul,
                                 int len)
{
    int i;
    for (i = 0; i < len; i++)
        dst[i] += src[i] * mul;
}

static void butterflies_float_c(float *av_restrict v1, float *av_restrict v2,
=======
static void butterflies_float_c(float *restrict v1, float *restrict v2,
>>>>>>> 4cc2920d
                                int len)
{
    int i;
    for (i = 0; i < len; i++) {
        float t = v1[i] - v2[i];
        v1[i] += v2[i];
        v2[i] = t;
    }
}

static void butterflies_float_interleave_c(float *dst, const float *src0,
                                           const float *src1, int len)
{
    int i;
    for (i = 0; i < len; i++) {
        float f1 = src0[i];
        float f2 = src1[i];
        dst[2*i    ] = f1 + f2;
        dst[2*i + 1] = f1 - f2;
    }
}

static float scalarproduct_float_c(const float *v1, const float *v2, int len)
{
    float p = 0.0;
    int i;

    for (i = 0; i < len; i++)
        p += v1[i] * v2[i];

    return p;
}

static inline uint32_t clipf_c_one(uint32_t a, uint32_t mini,
                   uint32_t maxi, uint32_t maxisign)
{

    if(a > mini) return mini;
    else if((a^(1U<<31)) > maxisign) return maxi;
    else return a;
}

static void vector_clipf_c_opposite_sign(float *dst, const float *src, float *min, float *max, int len){
    int i;
    uint32_t mini = *(uint32_t*)min;
    uint32_t maxi = *(uint32_t*)max;
    uint32_t maxisign = maxi ^ (1U<<31);
    uint32_t *dsti = (uint32_t*)dst;
    const uint32_t *srci = (const uint32_t*)src;
    for(i=0; i<len; i+=8) {
        dsti[i + 0] = clipf_c_one(srci[i + 0], mini, maxi, maxisign);
        dsti[i + 1] = clipf_c_one(srci[i + 1], mini, maxi, maxisign);
        dsti[i + 2] = clipf_c_one(srci[i + 2], mini, maxi, maxisign);
        dsti[i + 3] = clipf_c_one(srci[i + 3], mini, maxi, maxisign);
        dsti[i + 4] = clipf_c_one(srci[i + 4], mini, maxi, maxisign);
        dsti[i + 5] = clipf_c_one(srci[i + 5], mini, maxi, maxisign);
        dsti[i + 6] = clipf_c_one(srci[i + 6], mini, maxi, maxisign);
        dsti[i + 7] = clipf_c_one(srci[i + 7], mini, maxi, maxisign);
    }
}
static void vector_clipf_c(float *dst, const float *src, float min, float max, int len){
    int i;
    if(min < 0 && max > 0) {
        vector_clipf_c_opposite_sign(dst, src, &min, &max, len);
    } else {
        for(i=0; i < len; i+=8) {
            dst[i    ] = av_clipf(src[i    ], min, max);
            dst[i + 1] = av_clipf(src[i + 1], min, max);
            dst[i + 2] = av_clipf(src[i + 2], min, max);
            dst[i + 3] = av_clipf(src[i + 3], min, max);
            dst[i + 4] = av_clipf(src[i + 4], min, max);
            dst[i + 5] = av_clipf(src[i + 5], min, max);
            dst[i + 6] = av_clipf(src[i + 6], min, max);
            dst[i + 7] = av_clipf(src[i + 7], min, max);
        }
    }
}

static int32_t scalarproduct_int16_c(const int16_t * v1, const int16_t * v2, int order)
{
    int res = 0;

    while (order--)
        res += *v1++ * *v2++;

    return res;
}

static int32_t scalarproduct_and_madd_int16_c(int16_t *v1, const int16_t *v2, const int16_t *v3, int order, int mul)
{
    int res = 0;
    while (order--) {
        res   += *v1 * *v2++;
        *v1++ += mul * *v3++;
    }
    return res;
}

static void apply_window_int16_c(int16_t *output, const int16_t *input,
                                 const int16_t *window, unsigned int len)
{
    int i;
    int len2 = len >> 1;

    for (i = 0; i < len2; i++) {
        int16_t w       = window[i];
        output[i]       = (MUL16(input[i],       w) + (1 << 14)) >> 15;
        output[len-i-1] = (MUL16(input[len-i-1], w) + (1 << 14)) >> 15;
    }
}

static void vector_clip_int32_c(int32_t *dst, const int32_t *src, int32_t min,
                                int32_t max, unsigned int len)
{
    do {
        *dst++ = av_clip(*src++, min, max);
        *dst++ = av_clip(*src++, min, max);
        *dst++ = av_clip(*src++, min, max);
        *dst++ = av_clip(*src++, min, max);
        *dst++ = av_clip(*src++, min, max);
        *dst++ = av_clip(*src++, min, max);
        *dst++ = av_clip(*src++, min, max);
        *dst++ = av_clip(*src++, min, max);
        len -= 8;
    } while (len > 0);
}

#define W0 2048
#define W1 2841 /* 2048*sqrt (2)*cos (1*pi/16) */
#define W2 2676 /* 2048*sqrt (2)*cos (2*pi/16) */
#define W3 2408 /* 2048*sqrt (2)*cos (3*pi/16) */
#define W4 2048 /* 2048*sqrt (2)*cos (4*pi/16) */
#define W5 1609 /* 2048*sqrt (2)*cos (5*pi/16) */
#define W6 1108 /* 2048*sqrt (2)*cos (6*pi/16) */
#define W7 565  /* 2048*sqrt (2)*cos (7*pi/16) */

static void wmv2_idct_row(short * b)
{
    int s1,s2;
    int a0,a1,a2,a3,a4,a5,a6,a7;
    /*step 1*/
    a1 = W1*b[1]+W7*b[7];
    a7 = W7*b[1]-W1*b[7];
    a5 = W5*b[5]+W3*b[3];
    a3 = W3*b[5]-W5*b[3];
    a2 = W2*b[2]+W6*b[6];
    a6 = W6*b[2]-W2*b[6];
    a0 = W0*b[0]+W0*b[4];
    a4 = W0*b[0]-W0*b[4];
    /*step 2*/
    s1 = (181*(a1-a5+a7-a3)+128)>>8;//1,3,5,7,
    s2 = (181*(a1-a5-a7+a3)+128)>>8;
    /*step 3*/
    b[0] = (a0+a2+a1+a5 + (1<<7))>>8;
    b[1] = (a4+a6 +s1   + (1<<7))>>8;
    b[2] = (a4-a6 +s2   + (1<<7))>>8;
    b[3] = (a0-a2+a7+a3 + (1<<7))>>8;
    b[4] = (a0-a2-a7-a3 + (1<<7))>>8;
    b[5] = (a4-a6 -s2   + (1<<7))>>8;
    b[6] = (a4+a6 -s1   + (1<<7))>>8;
    b[7] = (a0+a2-a1-a5 + (1<<7))>>8;
}
static void wmv2_idct_col(short * b)
{
    int s1,s2;
    int a0,a1,a2,a3,a4,a5,a6,a7;
    /*step 1, with extended precision*/
    a1 = (W1*b[8*1]+W7*b[8*7] + 4)>>3;
    a7 = (W7*b[8*1]-W1*b[8*7] + 4)>>3;
    a5 = (W5*b[8*5]+W3*b[8*3] + 4)>>3;
    a3 = (W3*b[8*5]-W5*b[8*3] + 4)>>3;
    a2 = (W2*b[8*2]+W6*b[8*6] + 4)>>3;
    a6 = (W6*b[8*2]-W2*b[8*6] + 4)>>3;
    a0 = (W0*b[8*0]+W0*b[8*4]    )>>3;
    a4 = (W0*b[8*0]-W0*b[8*4]    )>>3;
    /*step 2*/
    s1 = (181*(a1-a5+a7-a3)+128)>>8;
    s2 = (181*(a1-a5-a7+a3)+128)>>8;
    /*step 3*/
    b[8*0] = (a0+a2+a1+a5 + (1<<13))>>14;
    b[8*1] = (a4+a6 +s1   + (1<<13))>>14;
    b[8*2] = (a4-a6 +s2   + (1<<13))>>14;
    b[8*3] = (a0-a2+a7+a3 + (1<<13))>>14;

    b[8*4] = (a0-a2-a7-a3 + (1<<13))>>14;
    b[8*5] = (a4-a6 -s2   + (1<<13))>>14;
    b[8*6] = (a4+a6 -s1   + (1<<13))>>14;
    b[8*7] = (a0+a2-a1-a5 + (1<<13))>>14;
}
void ff_wmv2_idct_c(short * block){
    int i;

    for(i=0;i<64;i+=8){
        wmv2_idct_row(block+i);
    }
    for(i=0;i<8;i++){
        wmv2_idct_col(block+i);
    }
}
/* XXX: those functions should be suppressed ASAP when all IDCTs are
 converted */
static void ff_wmv2_idct_put_c(uint8_t *dest, int line_size, DCTELEM *block)
{
    ff_wmv2_idct_c(block);
    ff_put_pixels_clamped_c(block, dest, line_size);
}
static void ff_wmv2_idct_add_c(uint8_t *dest, int line_size, DCTELEM *block)
{
    ff_wmv2_idct_c(block);
    ff_add_pixels_clamped_c(block, dest, line_size);
}
static void ff_jref_idct_put(uint8_t *dest, int line_size, DCTELEM *block)
{
    ff_j_rev_dct (block);
    ff_put_pixels_clamped_c(block, dest, line_size);
}
static void ff_jref_idct_add(uint8_t *dest, int line_size, DCTELEM *block)
{
    ff_j_rev_dct (block);
    ff_add_pixels_clamped_c(block, dest, line_size);
}

static void ff_jref_idct4_put(uint8_t *dest, int line_size, DCTELEM *block)
{
    ff_j_rev_dct4 (block);
    put_pixels_clamped4_c(block, dest, line_size);
}
static void ff_jref_idct4_add(uint8_t *dest, int line_size, DCTELEM *block)
{
    ff_j_rev_dct4 (block);
    add_pixels_clamped4_c(block, dest, line_size);
}

static void ff_jref_idct2_put(uint8_t *dest, int line_size, DCTELEM *block)
{
    ff_j_rev_dct2 (block);
    put_pixels_clamped2_c(block, dest, line_size);
}
static void ff_jref_idct2_add(uint8_t *dest, int line_size, DCTELEM *block)
{
    ff_j_rev_dct2 (block);
    add_pixels_clamped2_c(block, dest, line_size);
}

static void ff_jref_idct1_put(uint8_t *dest, int line_size, DCTELEM *block)
{
    dest[0] = av_clip_uint8((block[0] + 4)>>3);
}
static void ff_jref_idct1_add(uint8_t *dest, int line_size, DCTELEM *block)
{
    dest[0] = av_clip_uint8(dest[0] + ((block[0] + 4)>>3));
}

static void just_return(void *mem av_unused, int stride av_unused, int h av_unused) { return; }

/* init static data */
av_cold void ff_dsputil_static_init(void)
{
    int i;

    for(i=0;i<256;i++) ff_cropTbl[i + MAX_NEG_CROP] = i;
    for(i=0;i<MAX_NEG_CROP;i++) {
        ff_cropTbl[i] = 0;
        ff_cropTbl[i + MAX_NEG_CROP + 256] = 255;
    }

    for(i=0;i<512;i++) {
        ff_squareTbl[i] = (i - 256) * (i - 256);
    }

    for(i=0; i<64; i++) ff_inv_zigzag_direct16[ff_zigzag_direct[i]]= i+1;
}

int ff_check_alignment(void){
    static int did_fail=0;
    LOCAL_ALIGNED_16(int, aligned, [4]);

    if((intptr_t)aligned & 15){
        if(!did_fail){
#if HAVE_MMX || HAVE_ALTIVEC
            av_log(NULL, AV_LOG_ERROR,
                "Compiler did not align stack variables. Libavcodec has been miscompiled\n"
                "and may be very slow or crash. This is not a bug in libavcodec,\n"
                "but in the compiler. You may try recompiling using gcc >= 4.2.\n"
                "Do not report crashes to FFmpeg developers.\n");
#endif
            did_fail=1;
        }
        return -1;
    }
    return 0;
}

av_cold void ff_dsputil_init(DSPContext* c, AVCodecContext *avctx)
{
    int i, j;

    ff_check_alignment();

#if CONFIG_ENCODERS
    if (avctx->bits_per_raw_sample == 10) {
        c->fdct    = ff_jpeg_fdct_islow_10;
        c->fdct248 = ff_fdct248_islow_10;
    } else {
        if(avctx->dct_algo==FF_DCT_FASTINT) {
            c->fdct    = ff_fdct_ifast;
            c->fdct248 = ff_fdct_ifast248;
        }
        else if(avctx->dct_algo==FF_DCT_FAAN) {
            c->fdct    = ff_faandct;
            c->fdct248 = ff_faandct248;
        }
        else {
            c->fdct    = ff_jpeg_fdct_islow_8; //slow/accurate/default
            c->fdct248 = ff_fdct248_islow_8;
        }
    }
#endif //CONFIG_ENCODERS

    if(avctx->lowres==1){
        c->idct_put= ff_jref_idct4_put;
        c->idct_add= ff_jref_idct4_add;
        c->idct    = ff_j_rev_dct4;
        c->idct_permutation_type= FF_NO_IDCT_PERM;
    }else if(avctx->lowres==2){
        c->idct_put= ff_jref_idct2_put;
        c->idct_add= ff_jref_idct2_add;
        c->idct    = ff_j_rev_dct2;
        c->idct_permutation_type= FF_NO_IDCT_PERM;
    }else if(avctx->lowres==3){
        c->idct_put= ff_jref_idct1_put;
        c->idct_add= ff_jref_idct1_add;
        c->idct    = ff_j_rev_dct1;
        c->idct_permutation_type= FF_NO_IDCT_PERM;
    }else{
        if (avctx->bits_per_raw_sample == 10) {
            c->idct_put              = ff_simple_idct_put_10;
            c->idct_add              = ff_simple_idct_add_10;
            c->idct                  = ff_simple_idct_10;
            c->idct_permutation_type = FF_NO_IDCT_PERM;
        } else {
        if(avctx->idct_algo==FF_IDCT_INT){
            c->idct_put= ff_jref_idct_put;
            c->idct_add= ff_jref_idct_add;
            c->idct    = ff_j_rev_dct;
            c->idct_permutation_type= FF_LIBMPEG2_IDCT_PERM;
        }else if((CONFIG_VP3_DECODER || CONFIG_VP5_DECODER || CONFIG_VP6_DECODER ) &&
                avctx->idct_algo==FF_IDCT_VP3){
            c->idct_put= ff_vp3_idct_put_c;
            c->idct_add= ff_vp3_idct_add_c;
            c->idct    = ff_vp3_idct_c;
            c->idct_permutation_type= FF_NO_IDCT_PERM;
        }else if(avctx->idct_algo==FF_IDCT_WMV2){
            c->idct_put= ff_wmv2_idct_put_c;
            c->idct_add= ff_wmv2_idct_add_c;
            c->idct    = ff_wmv2_idct_c;
            c->idct_permutation_type= FF_NO_IDCT_PERM;
        }else if(avctx->idct_algo==FF_IDCT_FAAN){
            c->idct_put= ff_faanidct_put;
            c->idct_add= ff_faanidct_add;
            c->idct    = ff_faanidct;
            c->idct_permutation_type= FF_NO_IDCT_PERM;
        }else if(CONFIG_EATGQ_DECODER && avctx->idct_algo==FF_IDCT_EA) {
            c->idct_put= ff_ea_idct_put_c;
            c->idct_permutation_type= FF_NO_IDCT_PERM;
        }else{ //accurate/default
            c->idct_put = ff_simple_idct_put_8;
            c->idct_add = ff_simple_idct_add_8;
            c->idct     = ff_simple_idct_8;
            c->idct_permutation_type= FF_NO_IDCT_PERM;
        }
        }
    }

    c->diff_pixels = diff_pixels_c;
    c->put_pixels_clamped = ff_put_pixels_clamped_c;
    c->put_signed_pixels_clamped = ff_put_signed_pixels_clamped_c;
    c->add_pixels_clamped = ff_add_pixels_clamped_c;
    c->sum_abs_dctelem = sum_abs_dctelem_c;
    c->gmc1 = gmc1_c;
    c->gmc = ff_gmc_c;
    c->pix_sum = pix_sum_c;
    c->pix_norm1 = pix_norm1_c;

    c->fill_block_tab[0] = fill_block16_c;
    c->fill_block_tab[1] = fill_block8_c;

    /* TODO [0] 16  [1] 8 */
    c->pix_abs[0][0] = pix_abs16_c;
    c->pix_abs[0][1] = pix_abs16_x2_c;
    c->pix_abs[0][2] = pix_abs16_y2_c;
    c->pix_abs[0][3] = pix_abs16_xy2_c;
    c->pix_abs[1][0] = pix_abs8_c;
    c->pix_abs[1][1] = pix_abs8_x2_c;
    c->pix_abs[1][2] = pix_abs8_y2_c;
    c->pix_abs[1][3] = pix_abs8_xy2_c;

    c->put_tpel_pixels_tab[ 0] = put_tpel_pixels_mc00_c;
    c->put_tpel_pixels_tab[ 1] = put_tpel_pixels_mc10_c;
    c->put_tpel_pixels_tab[ 2] = put_tpel_pixels_mc20_c;
    c->put_tpel_pixels_tab[ 4] = put_tpel_pixels_mc01_c;
    c->put_tpel_pixels_tab[ 5] = put_tpel_pixels_mc11_c;
    c->put_tpel_pixels_tab[ 6] = put_tpel_pixels_mc21_c;
    c->put_tpel_pixels_tab[ 8] = put_tpel_pixels_mc02_c;
    c->put_tpel_pixels_tab[ 9] = put_tpel_pixels_mc12_c;
    c->put_tpel_pixels_tab[10] = put_tpel_pixels_mc22_c;

    c->avg_tpel_pixels_tab[ 0] = avg_tpel_pixels_mc00_c;
    c->avg_tpel_pixels_tab[ 1] = avg_tpel_pixels_mc10_c;
    c->avg_tpel_pixels_tab[ 2] = avg_tpel_pixels_mc20_c;
    c->avg_tpel_pixels_tab[ 4] = avg_tpel_pixels_mc01_c;
    c->avg_tpel_pixels_tab[ 5] = avg_tpel_pixels_mc11_c;
    c->avg_tpel_pixels_tab[ 6] = avg_tpel_pixels_mc21_c;
    c->avg_tpel_pixels_tab[ 8] = avg_tpel_pixels_mc02_c;
    c->avg_tpel_pixels_tab[ 9] = avg_tpel_pixels_mc12_c;
    c->avg_tpel_pixels_tab[10] = avg_tpel_pixels_mc22_c;

#define dspfunc(PFX, IDX, NUM) \
    c->PFX ## _pixels_tab[IDX][ 0] = PFX ## NUM ## _mc00_c; \
    c->PFX ## _pixels_tab[IDX][ 1] = PFX ## NUM ## _mc10_c; \
    c->PFX ## _pixels_tab[IDX][ 2] = PFX ## NUM ## _mc20_c; \
    c->PFX ## _pixels_tab[IDX][ 3] = PFX ## NUM ## _mc30_c; \
    c->PFX ## _pixels_tab[IDX][ 4] = PFX ## NUM ## _mc01_c; \
    c->PFX ## _pixels_tab[IDX][ 5] = PFX ## NUM ## _mc11_c; \
    c->PFX ## _pixels_tab[IDX][ 6] = PFX ## NUM ## _mc21_c; \
    c->PFX ## _pixels_tab[IDX][ 7] = PFX ## NUM ## _mc31_c; \
    c->PFX ## _pixels_tab[IDX][ 8] = PFX ## NUM ## _mc02_c; \
    c->PFX ## _pixels_tab[IDX][ 9] = PFX ## NUM ## _mc12_c; \
    c->PFX ## _pixels_tab[IDX][10] = PFX ## NUM ## _mc22_c; \
    c->PFX ## _pixels_tab[IDX][11] = PFX ## NUM ## _mc32_c; \
    c->PFX ## _pixels_tab[IDX][12] = PFX ## NUM ## _mc03_c; \
    c->PFX ## _pixels_tab[IDX][13] = PFX ## NUM ## _mc13_c; \
    c->PFX ## _pixels_tab[IDX][14] = PFX ## NUM ## _mc23_c; \
    c->PFX ## _pixels_tab[IDX][15] = PFX ## NUM ## _mc33_c

    dspfunc(put_qpel, 0, 16);
    dspfunc(put_no_rnd_qpel, 0, 16);

    dspfunc(avg_qpel, 0, 16);
    /* dspfunc(avg_no_rnd_qpel, 0, 16); */

    dspfunc(put_qpel, 1, 8);
    dspfunc(put_no_rnd_qpel, 1, 8);

    dspfunc(avg_qpel, 1, 8);
    /* dspfunc(avg_no_rnd_qpel, 1, 8); */

#undef dspfunc

#if CONFIG_MLP_DECODER || CONFIG_TRUEHD_DECODER
    ff_mlp_init(c, avctx);
#endif
#if CONFIG_WMV2_DECODER || CONFIG_VC1_DECODER
    ff_intrax8dsp_init(c,avctx);
#endif

    c->put_mspel_pixels_tab[0]= ff_put_pixels8x8_c;
    c->put_mspel_pixels_tab[1]= put_mspel8_mc10_c;
    c->put_mspel_pixels_tab[2]= put_mspel8_mc20_c;
    c->put_mspel_pixels_tab[3]= put_mspel8_mc30_c;
    c->put_mspel_pixels_tab[4]= put_mspel8_mc02_c;
    c->put_mspel_pixels_tab[5]= put_mspel8_mc12_c;
    c->put_mspel_pixels_tab[6]= put_mspel8_mc22_c;
    c->put_mspel_pixels_tab[7]= put_mspel8_mc32_c;

#define SET_CMP_FUNC(name) \
    c->name[0]= name ## 16_c;\
    c->name[1]= name ## 8x8_c;

    SET_CMP_FUNC(hadamard8_diff)
    c->hadamard8_diff[4]= hadamard8_intra16_c;
    c->hadamard8_diff[5]= hadamard8_intra8x8_c;
    SET_CMP_FUNC(dct_sad)
    SET_CMP_FUNC(dct_max)
#if CONFIG_GPL
    SET_CMP_FUNC(dct264_sad)
#endif
    c->sad[0]= pix_abs16_c;
    c->sad[1]= pix_abs8_c;
    c->sse[0]= sse16_c;
    c->sse[1]= sse8_c;
    c->sse[2]= sse4_c;
    SET_CMP_FUNC(quant_psnr)
    SET_CMP_FUNC(rd)
    SET_CMP_FUNC(bit)
    c->vsad[0]= vsad16_c;
    c->vsad[4]= vsad_intra16_c;
    c->vsad[5]= vsad_intra8_c;
    c->vsse[0]= vsse16_c;
    c->vsse[4]= vsse_intra16_c;
    c->vsse[5]= vsse_intra8_c;
    c->nsse[0]= nsse16_c;
    c->nsse[1]= nsse8_c;
#if CONFIG_DWT
    ff_dsputil_init_dwt(c);
#endif

    c->ssd_int8_vs_int16 = ssd_int8_vs_int16_c;

    c->add_bytes= add_bytes_c;
    c->diff_bytes= diff_bytes_c;
    c->add_hfyu_median_prediction= add_hfyu_median_prediction_c;
    c->sub_hfyu_median_prediction= sub_hfyu_median_prediction_c;
    c->add_hfyu_left_prediction  = add_hfyu_left_prediction_c;
    c->add_hfyu_left_prediction_bgr32 = add_hfyu_left_prediction_bgr32_c;
    c->bswap_buf= bswap_buf;
    c->bswap16_buf = bswap16_buf;

    if (CONFIG_H263_DECODER || CONFIG_H263_ENCODER) {
        c->h263_h_loop_filter= h263_h_loop_filter_c;
        c->h263_v_loop_filter= h263_v_loop_filter_c;
    }

    if (CONFIG_VP3_DECODER) {
        c->vp3_h_loop_filter= ff_vp3_h_loop_filter_c;
        c->vp3_v_loop_filter= ff_vp3_v_loop_filter_c;
        c->vp3_idct_dc_add= ff_vp3_idct_dc_add_c;
    }

    c->h261_loop_filter= h261_loop_filter_c;

    c->try_8x8basis= try_8x8basis_c;
    c->add_8x8basis= add_8x8basis_c;

#if CONFIG_VORBIS_DECODER
    c->vorbis_inverse_coupling = ff_vorbis_inverse_coupling;
#endif
#if CONFIG_AC3_DECODER
    c->ac3_downmix = ff_ac3_downmix_c;
#endif
    c->vector_fmul_reverse = vector_fmul_reverse_c;
    c->vector_fmul_add = vector_fmul_add_c;
    c->vector_fmul_window = vector_fmul_window_c;
    c->vector_clipf = vector_clipf_c;
    c->scalarproduct_int16 = scalarproduct_int16_c;
    c->scalarproduct_and_madd_int16 = scalarproduct_and_madd_int16_c;
    c->apply_window_int16 = apply_window_int16_c;
    c->vector_clip_int32 = vector_clip_int32_c;
    c->scalarproduct_float = scalarproduct_float_c;
    c->butterflies_float = butterflies_float_c;
    c->butterflies_float_interleave = butterflies_float_interleave_c;
    c->vector_fmul_scalar = vector_fmul_scalar_c;

    c->shrink[0]= av_image_copy_plane;
    c->shrink[1]= ff_shrink22;
    c->shrink[2]= ff_shrink44;
    c->shrink[3]= ff_shrink88;

    c->prefetch= just_return;

    memset(c->put_2tap_qpel_pixels_tab, 0, sizeof(c->put_2tap_qpel_pixels_tab));
    memset(c->avg_2tap_qpel_pixels_tab, 0, sizeof(c->avg_2tap_qpel_pixels_tab));

#undef FUNC
#undef FUNCC
#define FUNC(f, depth) f ## _ ## depth
#define FUNCC(f, depth) f ## _ ## depth ## _c

#define dspfunc1(PFX, IDX, NUM, depth)\
    c->PFX ## _pixels_tab[IDX][0] = FUNCC(PFX ## _pixels ## NUM        , depth);\
    c->PFX ## _pixels_tab[IDX][1] = FUNCC(PFX ## _pixels ## NUM ## _x2 , depth);\
    c->PFX ## _pixels_tab[IDX][2] = FUNCC(PFX ## _pixels ## NUM ## _y2 , depth);\
    c->PFX ## _pixels_tab[IDX][3] = FUNCC(PFX ## _pixels ## NUM ## _xy2, depth)

#define dspfunc2(PFX, IDX, NUM, depth)\
    c->PFX ## _pixels_tab[IDX][ 0] = FUNCC(PFX ## NUM ## _mc00, depth);\
    c->PFX ## _pixels_tab[IDX][ 1] = FUNCC(PFX ## NUM ## _mc10, depth);\
    c->PFX ## _pixels_tab[IDX][ 2] = FUNCC(PFX ## NUM ## _mc20, depth);\
    c->PFX ## _pixels_tab[IDX][ 3] = FUNCC(PFX ## NUM ## _mc30, depth);\
    c->PFX ## _pixels_tab[IDX][ 4] = FUNCC(PFX ## NUM ## _mc01, depth);\
    c->PFX ## _pixels_tab[IDX][ 5] = FUNCC(PFX ## NUM ## _mc11, depth);\
    c->PFX ## _pixels_tab[IDX][ 6] = FUNCC(PFX ## NUM ## _mc21, depth);\
    c->PFX ## _pixels_tab[IDX][ 7] = FUNCC(PFX ## NUM ## _mc31, depth);\
    c->PFX ## _pixels_tab[IDX][ 8] = FUNCC(PFX ## NUM ## _mc02, depth);\
    c->PFX ## _pixels_tab[IDX][ 9] = FUNCC(PFX ## NUM ## _mc12, depth);\
    c->PFX ## _pixels_tab[IDX][10] = FUNCC(PFX ## NUM ## _mc22, depth);\
    c->PFX ## _pixels_tab[IDX][11] = FUNCC(PFX ## NUM ## _mc32, depth);\
    c->PFX ## _pixels_tab[IDX][12] = FUNCC(PFX ## NUM ## _mc03, depth);\
    c->PFX ## _pixels_tab[IDX][13] = FUNCC(PFX ## NUM ## _mc13, depth);\
    c->PFX ## _pixels_tab[IDX][14] = FUNCC(PFX ## NUM ## _mc23, depth);\
    c->PFX ## _pixels_tab[IDX][15] = FUNCC(PFX ## NUM ## _mc33, depth)


#define BIT_DEPTH_FUNCS(depth, dct)\
    c->get_pixels                    = FUNCC(get_pixels   ## dct   , depth);\
    c->draw_edges                    = FUNCC(draw_edges            , depth);\
    c->emulated_edge_mc              = FUNC (ff_emulated_edge_mc   , depth);\
    c->clear_block                   = FUNCC(clear_block  ## dct   , depth);\
    c->clear_blocks                  = FUNCC(clear_blocks ## dct   , depth);\
    c->add_pixels8                   = FUNCC(add_pixels8  ## dct   , depth);\
    c->add_pixels4                   = FUNCC(add_pixels4  ## dct   , depth);\
    c->put_no_rnd_pixels_l2[0]       = FUNCC(put_no_rnd_pixels16_l2, depth);\
    c->put_no_rnd_pixels_l2[1]       = FUNCC(put_no_rnd_pixels8_l2 , depth);\
\
    c->put_h264_chroma_pixels_tab[0] = FUNCC(put_h264_chroma_mc8   , depth);\
    c->put_h264_chroma_pixels_tab[1] = FUNCC(put_h264_chroma_mc4   , depth);\
    c->put_h264_chroma_pixels_tab[2] = FUNCC(put_h264_chroma_mc2   , depth);\
    c->avg_h264_chroma_pixels_tab[0] = FUNCC(avg_h264_chroma_mc8   , depth);\
    c->avg_h264_chroma_pixels_tab[1] = FUNCC(avg_h264_chroma_mc4   , depth);\
    c->avg_h264_chroma_pixels_tab[2] = FUNCC(avg_h264_chroma_mc2   , depth);\
\
    dspfunc1(put       , 0, 16, depth);\
    dspfunc1(put       , 1,  8, depth);\
    dspfunc1(put       , 2,  4, depth);\
    dspfunc1(put       , 3,  2, depth);\
    dspfunc1(put_no_rnd, 0, 16, depth);\
    dspfunc1(put_no_rnd, 1,  8, depth);\
    dspfunc1(avg       , 0, 16, depth);\
    dspfunc1(avg       , 1,  8, depth);\
    dspfunc1(avg       , 2,  4, depth);\
    dspfunc1(avg       , 3,  2, depth);\
    dspfunc1(avg_no_rnd, 0, 16, depth);\
    dspfunc1(avg_no_rnd, 1,  8, depth);\
\
    dspfunc2(put_h264_qpel, 0, 16, depth);\
    dspfunc2(put_h264_qpel, 1,  8, depth);\
    dspfunc2(put_h264_qpel, 2,  4, depth);\
    dspfunc2(put_h264_qpel, 3,  2, depth);\
    dspfunc2(avg_h264_qpel, 0, 16, depth);\
    dspfunc2(avg_h264_qpel, 1,  8, depth);\
    dspfunc2(avg_h264_qpel, 2,  4, depth);

    switch (avctx->bits_per_raw_sample) {
    case 9:
        if (c->dct_bits == 32) {
            BIT_DEPTH_FUNCS(9, _32);
        } else {
            BIT_DEPTH_FUNCS(9, _16);
        }
        break;
    case 10:
        if (c->dct_bits == 32) {
            BIT_DEPTH_FUNCS(10, _32);
        } else {
            BIT_DEPTH_FUNCS(10, _16);
        }
        break;
    default:
        BIT_DEPTH_FUNCS(8, _16);
        break;
    }


    if (HAVE_MMX)        ff_dsputil_init_mmx   (c, avctx);
    if (ARCH_ARM)        ff_dsputil_init_arm   (c, avctx);
    if (HAVE_VIS)        ff_dsputil_init_vis   (c, avctx);
    if (ARCH_ALPHA)      ff_dsputil_init_alpha (c, avctx);
    if (ARCH_PPC)        ff_dsputil_init_ppc   (c, avctx);
    if (HAVE_MMI)        ff_dsputil_init_mmi   (c, avctx);
    if (ARCH_SH4)        ff_dsputil_init_sh4   (c, avctx);
    if (ARCH_BFIN)       ff_dsputil_init_bfin  (c, avctx);

    for (i = 0; i < 4; i++) {
        for (j = 0; j < 16; j++) {
            if(!c->put_2tap_qpel_pixels_tab[i][j])
                c->put_2tap_qpel_pixels_tab[i][j] =
                    c->put_h264_qpel_pixels_tab[i][j];
            if(!c->avg_2tap_qpel_pixels_tab[i][j])
                c->avg_2tap_qpel_pixels_tab[i][j] =
                    c->avg_h264_qpel_pixels_tab[i][j];
        }
    }

    ff_init_scantable_permutation(c->idct_permutation,
                                  c->idct_permutation_type);
}

av_cold void dsputil_init(DSPContext* c, AVCodecContext *avctx)
{
    ff_dsputil_init(c, avctx);
}<|MERGE_RESOLUTION|>--- conflicted
+++ resolved
@@ -2509,19 +2509,7 @@
         dst[i] = src[i] * mul;
 }
 
-<<<<<<< HEAD
-static void vector_fmac_scalar_c(float *dst, const float *src, float mul,
-                                 int len)
-{
-    int i;
-    for (i = 0; i < len; i++)
-        dst[i] += src[i] * mul;
-}
-
 static void butterflies_float_c(float *av_restrict v1, float *av_restrict v2,
-=======
-static void butterflies_float_c(float *restrict v1, float *restrict v2,
->>>>>>> 4cc2920d
                                 int len)
 {
     int i;
