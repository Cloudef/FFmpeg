--- conflicted
+++ resolved
@@ -119,21 +119,6 @@
     }
 
     for (i = 0; i < nnal; i++){
-<<<<<<< HEAD
-        /* Don't put the SEI in extradata. */
-        if (skip_sei && nals[i].i_type == NAL_SEI) {
-            x4->sei_size = nals[i].i_payload;
-            x4->sei      = av_malloc(x4->sei_size);
-            memcpy(x4->sei, nals[i].p_payload, nals[i].i_payload);
-            continue;
-        }
-        if (nals[i].i_payload > (size - (p - buf))) {
-            // return only complete nals which fit in buf
-            av_log(ctx, AV_LOG_ERROR, "Error: nal buffer is too small\n");
-            break;
-        }
-=======
->>>>>>> 38d55332
         memcpy(p, nals[i].p_payload, nals[i].i_payload);
         p += nals[i].i_payload;
     }
@@ -141,7 +126,6 @@
     return 1;
 }
 
-<<<<<<< HEAD
 static int avfmt2_num_planes(int avfmt)
 {
     switch (avfmt) {
@@ -161,18 +145,13 @@
     }
 }
 
-static int X264_frame(AVCodecContext *ctx, uint8_t *buf,
-                      int orig_bufsize, void *data)
-=======
 static int X264_frame(AVCodecContext *ctx, AVPacket *pkt, const AVFrame *frame,
                       int *got_packet)
->>>>>>> 38d55332
 {
     X264Context *x4 = ctx->priv_data;
     x264_nal_t *nal;
     int nnal, i, ret;
     x264_picture_t pic_out;
-    int bufsize;
 
     x264_picture_init( &x4->pic );
     x4->pic.img.i_csp   = x4->params.i_csp;
@@ -205,7 +184,6 @@
     }
 
     do {
-        bufsize = orig_bufsize;
         if (x264_encoder_encode(x4->enc, &nal, &nnal, frame? &x4->pic: NULL, &pic_out) < 0)
             return -1;
 
