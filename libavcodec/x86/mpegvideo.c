/*
 * Optimized for ia32 CPUs by Nick Kurshev <nickols_k@mail.ru>
 * h263, mpeg1, mpeg2 dequantizer & draw_edges by Michael Niedermayer <michaelni@gmx.at>
 *
 * This file is part of FFmpeg.
 *
 * FFmpeg is free software; you can redistribute it and/or
 * modify it under the terms of the GNU Lesser General Public
 * License as published by the Free Software Foundation; either
 * version 2.1 of the License, or (at your option) any later version.
 *
 * FFmpeg is distributed in the hope that it will be useful,
 * but WITHOUT ANY WARRANTY; without even the implied warranty of
 * MERCHANTABILITY or FITNESS FOR A PARTICULAR PURPOSE.  See the GNU
 * Lesser General Public License for more details.
 *
 * You should have received a copy of the GNU Lesser General Public
 * License along with FFmpeg; if not, write to the Free Software
 * Foundation, Inc., 51 Franklin Street, Fifth Floor, Boston, MA 02110-1301 USA
 */

#include "libavutil/attributes.h"
#include "libavutil/cpu.h"
#include "libavutil/x86/asm.h"
#include "libavcodec/avcodec.h"
#include "libavcodec/mpegvideo.h"
#include "dsputil_x86.h"

#if HAVE_MMX_INLINE

static void dct_unquantize_h263_intra_mmx(MpegEncContext *s,
                                  int16_t *block, int n, int qscale)
{
    x86_reg level, qmul, qadd, nCoeffs;

    qmul = qscale << 1;

    av_assert2(s->block_last_index[n]>=0 || s->h263_aic);

    if (!s->h263_aic) {
        if (n < 4)
            level = block[0] * s->y_dc_scale;
        else
            level = block[0] * s->c_dc_scale;
        qadd = (qscale - 1) | 1;
    }else{
        qadd = 0;
        level= block[0];
    }
    if(s->ac_pred)
        nCoeffs=63;
    else
        nCoeffs= s->inter_scantable.raster_end[ s->block_last_index[n] ];

__asm__ volatile(
                "movd %1, %%mm6                 \n\t" //qmul
                "packssdw %%mm6, %%mm6          \n\t"
                "packssdw %%mm6, %%mm6          \n\t"
                "movd %2, %%mm5                 \n\t" //qadd
                "pxor %%mm7, %%mm7              \n\t"
                "packssdw %%mm5, %%mm5          \n\t"
                "packssdw %%mm5, %%mm5          \n\t"
                "psubw %%mm5, %%mm7             \n\t"
                "pxor %%mm4, %%mm4              \n\t"
                ".p2align 4                     \n\t"
                "1:                             \n\t"
                "movq (%0, %3), %%mm0           \n\t"
                "movq 8(%0, %3), %%mm1          \n\t"

                "pmullw %%mm6, %%mm0            \n\t"
                "pmullw %%mm6, %%mm1            \n\t"

                "movq (%0, %3), %%mm2           \n\t"
                "movq 8(%0, %3), %%mm3          \n\t"

                "pcmpgtw %%mm4, %%mm2           \n\t" // block[i] < 0 ? -1 : 0
                "pcmpgtw %%mm4, %%mm3           \n\t" // block[i] < 0 ? -1 : 0

                "pxor %%mm2, %%mm0              \n\t"
                "pxor %%mm3, %%mm1              \n\t"

                "paddw %%mm7, %%mm0             \n\t"
                "paddw %%mm7, %%mm1             \n\t"

                "pxor %%mm0, %%mm2              \n\t"
                "pxor %%mm1, %%mm3              \n\t"

                "pcmpeqw %%mm7, %%mm0           \n\t" // block[i] == 0 ? -1 : 0
                "pcmpeqw %%mm7, %%mm1           \n\t" // block[i] == 0 ? -1 : 0

                "pandn %%mm2, %%mm0             \n\t"
                "pandn %%mm3, %%mm1             \n\t"

                "movq %%mm0, (%0, %3)           \n\t"
                "movq %%mm1, 8(%0, %3)          \n\t"

                "add $16, %3                    \n\t"
                "jng 1b                         \n\t"
                ::"r" (block+nCoeffs), "rm"(qmul), "rm" (qadd), "r" (2*(-nCoeffs))
                : "memory"
        );
        block[0]= level;
}


static void dct_unquantize_h263_inter_mmx(MpegEncContext *s,
                                  int16_t *block, int n, int qscale)
{
    x86_reg qmul, qadd, nCoeffs;

    qmul = qscale << 1;
    qadd = (qscale - 1) | 1;

    av_assert2(s->block_last_index[n]>=0 || s->h263_aic);

    nCoeffs= s->inter_scantable.raster_end[ s->block_last_index[n] ];

__asm__ volatile(
                "movd %1, %%mm6                 \n\t" //qmul
                "packssdw %%mm6, %%mm6          \n\t"
                "packssdw %%mm6, %%mm6          \n\t"
                "movd %2, %%mm5                 \n\t" //qadd
                "pxor %%mm7, %%mm7              \n\t"
                "packssdw %%mm5, %%mm5          \n\t"
                "packssdw %%mm5, %%mm5          \n\t"
                "psubw %%mm5, %%mm7             \n\t"
                "pxor %%mm4, %%mm4              \n\t"
                ".p2align 4                     \n\t"
                "1:                             \n\t"
                "movq (%0, %3), %%mm0           \n\t"
                "movq 8(%0, %3), %%mm1          \n\t"

                "pmullw %%mm6, %%mm0            \n\t"
                "pmullw %%mm6, %%mm1            \n\t"

                "movq (%0, %3), %%mm2           \n\t"
                "movq 8(%0, %3), %%mm3          \n\t"

                "pcmpgtw %%mm4, %%mm2           \n\t" // block[i] < 0 ? -1 : 0
                "pcmpgtw %%mm4, %%mm3           \n\t" // block[i] < 0 ? -1 : 0

                "pxor %%mm2, %%mm0              \n\t"
                "pxor %%mm3, %%mm1              \n\t"

                "paddw %%mm7, %%mm0             \n\t"
                "paddw %%mm7, %%mm1             \n\t"

                "pxor %%mm0, %%mm2              \n\t"
                "pxor %%mm1, %%mm3              \n\t"

                "pcmpeqw %%mm7, %%mm0           \n\t" // block[i] == 0 ? -1 : 0
                "pcmpeqw %%mm7, %%mm1           \n\t" // block[i] == 0 ? -1 : 0

                "pandn %%mm2, %%mm0             \n\t"
                "pandn %%mm3, %%mm1             \n\t"

                "movq %%mm0, (%0, %3)           \n\t"
                "movq %%mm1, 8(%0, %3)          \n\t"

                "add $16, %3                    \n\t"
                "jng 1b                         \n\t"
                ::"r" (block+nCoeffs), "rm"(qmul), "rm" (qadd), "r" (2*(-nCoeffs))
                : "memory"
        );
}

static void dct_unquantize_mpeg1_intra_mmx(MpegEncContext *s,
                                     int16_t *block, int n, int qscale)
{
    x86_reg nCoeffs;
    const uint16_t *quant_matrix;
    int block0;

    av_assert2(s->block_last_index[n]>=0);

    nCoeffs= s->intra_scantable.raster_end[ s->block_last_index[n] ]+1;

    if (n < 4)
        block0 = block[0] * s->y_dc_scale;
    else
        block0 = block[0] * s->c_dc_scale;
    /* XXX: only mpeg1 */
    quant_matrix = s->intra_matrix;
__asm__ volatile(
                "pcmpeqw %%mm7, %%mm7           \n\t"
                "psrlw $15, %%mm7               \n\t"
                "movd %2, %%mm6                 \n\t"
                "packssdw %%mm6, %%mm6          \n\t"
                "packssdw %%mm6, %%mm6          \n\t"
                "mov %3, %%"REG_a"              \n\t"
                ".p2align 4                     \n\t"
                "1:                             \n\t"
                "movq (%0, %%"REG_a"), %%mm0    \n\t"
                "movq 8(%0, %%"REG_a"), %%mm1   \n\t"
                "movq (%1, %%"REG_a"), %%mm4    \n\t"
                "movq 8(%1, %%"REG_a"), %%mm5   \n\t"
                "pmullw %%mm6, %%mm4            \n\t" // q=qscale*quant_matrix[i]
                "pmullw %%mm6, %%mm5            \n\t" // q=qscale*quant_matrix[i]
                "pxor %%mm2, %%mm2              \n\t"
                "pxor %%mm3, %%mm3              \n\t"
                "pcmpgtw %%mm0, %%mm2           \n\t" // block[i] < 0 ? -1 : 0
                "pcmpgtw %%mm1, %%mm3           \n\t" // block[i] < 0 ? -1 : 0
                "pxor %%mm2, %%mm0              \n\t"
                "pxor %%mm3, %%mm1              \n\t"
                "psubw %%mm2, %%mm0             \n\t" // abs(block[i])
                "psubw %%mm3, %%mm1             \n\t" // abs(block[i])
                "pmullw %%mm4, %%mm0            \n\t" // abs(block[i])*q
                "pmullw %%mm5, %%mm1            \n\t" // abs(block[i])*q
                "pxor %%mm4, %%mm4              \n\t"
                "pxor %%mm5, %%mm5              \n\t" // FIXME slow
                "pcmpeqw (%0, %%"REG_a"), %%mm4 \n\t" // block[i] == 0 ? -1 : 0
                "pcmpeqw 8(%0, %%"REG_a"), %%mm5\n\t" // block[i] == 0 ? -1 : 0
                "psraw $3, %%mm0                \n\t"
                "psraw $3, %%mm1                \n\t"
                "psubw %%mm7, %%mm0             \n\t"
                "psubw %%mm7, %%mm1             \n\t"
                "por %%mm7, %%mm0               \n\t"
                "por %%mm7, %%mm1               \n\t"
                "pxor %%mm2, %%mm0              \n\t"
                "pxor %%mm3, %%mm1              \n\t"
                "psubw %%mm2, %%mm0             \n\t"
                "psubw %%mm3, %%mm1             \n\t"
                "pandn %%mm0, %%mm4             \n\t"
                "pandn %%mm1, %%mm5             \n\t"
                "movq %%mm4, (%0, %%"REG_a")    \n\t"
                "movq %%mm5, 8(%0, %%"REG_a")   \n\t"

                "add $16, %%"REG_a"             \n\t"
                "js 1b                          \n\t"
                ::"r" (block+nCoeffs), "r"(quant_matrix+nCoeffs), "rm" (qscale), "g" (-2*nCoeffs)
                : "%"REG_a, "memory"
        );
    block[0]= block0;
}

static void dct_unquantize_mpeg1_inter_mmx(MpegEncContext *s,
                                     int16_t *block, int n, int qscale)
{
    x86_reg nCoeffs;
    const uint16_t *quant_matrix;

    av_assert2(s->block_last_index[n]>=0);

    nCoeffs= s->intra_scantable.raster_end[ s->block_last_index[n] ]+1;

        quant_matrix = s->inter_matrix;
__asm__ volatile(
                "pcmpeqw %%mm7, %%mm7           \n\t"
                "psrlw $15, %%mm7               \n\t"
                "movd %2, %%mm6                 \n\t"
                "packssdw %%mm6, %%mm6          \n\t"
                "packssdw %%mm6, %%mm6          \n\t"
                "mov %3, %%"REG_a"              \n\t"
                ".p2align 4                     \n\t"
                "1:                             \n\t"
                "movq (%0, %%"REG_a"), %%mm0    \n\t"
                "movq 8(%0, %%"REG_a"), %%mm1   \n\t"
                "movq (%1, %%"REG_a"), %%mm4    \n\t"
                "movq 8(%1, %%"REG_a"), %%mm5   \n\t"
                "pmullw %%mm6, %%mm4            \n\t" // q=qscale*quant_matrix[i]
                "pmullw %%mm6, %%mm5            \n\t" // q=qscale*quant_matrix[i]
                "pxor %%mm2, %%mm2              \n\t"
                "pxor %%mm3, %%mm3              \n\t"
                "pcmpgtw %%mm0, %%mm2           \n\t" // block[i] < 0 ? -1 : 0
                "pcmpgtw %%mm1, %%mm3           \n\t" // block[i] < 0 ? -1 : 0
                "pxor %%mm2, %%mm0              \n\t"
                "pxor %%mm3, %%mm1              \n\t"
                "psubw %%mm2, %%mm0             \n\t" // abs(block[i])
                "psubw %%mm3, %%mm1             \n\t" // abs(block[i])
                "paddw %%mm0, %%mm0             \n\t" // abs(block[i])*2
                "paddw %%mm1, %%mm1             \n\t" // abs(block[i])*2
                "paddw %%mm7, %%mm0             \n\t" // abs(block[i])*2 + 1
                "paddw %%mm7, %%mm1             \n\t" // abs(block[i])*2 + 1
                "pmullw %%mm4, %%mm0            \n\t" // (abs(block[i])*2 + 1)*q
                "pmullw %%mm5, %%mm1            \n\t" // (abs(block[i])*2 + 1)*q
                "pxor %%mm4, %%mm4              \n\t"
                "pxor %%mm5, %%mm5              \n\t" // FIXME slow
                "pcmpeqw (%0, %%"REG_a"), %%mm4 \n\t" // block[i] == 0 ? -1 : 0
                "pcmpeqw 8(%0, %%"REG_a"), %%mm5\n\t" // block[i] == 0 ? -1 : 0
                "psraw $4, %%mm0                \n\t"
                "psraw $4, %%mm1                \n\t"
                "psubw %%mm7, %%mm0             \n\t"
                "psubw %%mm7, %%mm1             \n\t"
                "por %%mm7, %%mm0               \n\t"
                "por %%mm7, %%mm1               \n\t"
                "pxor %%mm2, %%mm0              \n\t"
                "pxor %%mm3, %%mm1              \n\t"
                "psubw %%mm2, %%mm0             \n\t"
                "psubw %%mm3, %%mm1             \n\t"
                "pandn %%mm0, %%mm4             \n\t"
                "pandn %%mm1, %%mm5             \n\t"
                "movq %%mm4, (%0, %%"REG_a")    \n\t"
                "movq %%mm5, 8(%0, %%"REG_a")   \n\t"

                "add $16, %%"REG_a"             \n\t"
                "js 1b                          \n\t"
                ::"r" (block+nCoeffs), "r"(quant_matrix+nCoeffs), "rm" (qscale), "g" (-2*nCoeffs)
                : "%"REG_a, "memory"
        );
}

static void dct_unquantize_mpeg2_intra_mmx(MpegEncContext *s,
                                     int16_t *block, int n, int qscale)
{
    x86_reg nCoeffs;
    const uint16_t *quant_matrix;
    int block0;

    av_assert2(s->block_last_index[n]>=0);

    if(s->alternate_scan) nCoeffs= 63; //FIXME
    else nCoeffs= s->intra_scantable.raster_end[ s->block_last_index[n] ];

    if (n < 4)
        block0 = block[0] * s->y_dc_scale;
    else
        block0 = block[0] * s->c_dc_scale;
    quant_matrix = s->intra_matrix;
__asm__ volatile(
                "pcmpeqw %%mm7, %%mm7           \n\t"
                "psrlw $15, %%mm7               \n\t"
                "movd %2, %%mm6                 \n\t"
                "packssdw %%mm6, %%mm6          \n\t"
                "packssdw %%mm6, %%mm6          \n\t"
                "mov %3, %%"REG_a"              \n\t"
                ".p2align 4                     \n\t"
                "1:                             \n\t"
                "movq (%0, %%"REG_a"), %%mm0    \n\t"
                "movq 8(%0, %%"REG_a"), %%mm1   \n\t"
                "movq (%1, %%"REG_a"), %%mm4    \n\t"
                "movq 8(%1, %%"REG_a"), %%mm5   \n\t"
                "pmullw %%mm6, %%mm4            \n\t" // q=qscale*quant_matrix[i]
                "pmullw %%mm6, %%mm5            \n\t" // q=qscale*quant_matrix[i]
                "pxor %%mm2, %%mm2              \n\t"
                "pxor %%mm3, %%mm3              \n\t"
                "pcmpgtw %%mm0, %%mm2           \n\t" // block[i] < 0 ? -1 : 0
                "pcmpgtw %%mm1, %%mm3           \n\t" // block[i] < 0 ? -1 : 0
                "pxor %%mm2, %%mm0              \n\t"
                "pxor %%mm3, %%mm1              \n\t"
                "psubw %%mm2, %%mm0             \n\t" // abs(block[i])
                "psubw %%mm3, %%mm1             \n\t" // abs(block[i])
                "pmullw %%mm4, %%mm0            \n\t" // abs(block[i])*q
                "pmullw %%mm5, %%mm1            \n\t" // abs(block[i])*q
                "pxor %%mm4, %%mm4              \n\t"
                "pxor %%mm5, %%mm5              \n\t" // FIXME slow
                "pcmpeqw (%0, %%"REG_a"), %%mm4 \n\t" // block[i] == 0 ? -1 : 0
                "pcmpeqw 8(%0, %%"REG_a"), %%mm5\n\t" // block[i] == 0 ? -1 : 0
                "psraw $3, %%mm0                \n\t"
                "psraw $3, %%mm1                \n\t"
                "pxor %%mm2, %%mm0              \n\t"
                "pxor %%mm3, %%mm1              \n\t"
                "psubw %%mm2, %%mm0             \n\t"
                "psubw %%mm3, %%mm1             \n\t"
                "pandn %%mm0, %%mm4             \n\t"
                "pandn %%mm1, %%mm5             \n\t"
                "movq %%mm4, (%0, %%"REG_a")    \n\t"
                "movq %%mm5, 8(%0, %%"REG_a")   \n\t"

                "add $16, %%"REG_a"             \n\t"
                "jng 1b                         \n\t"
                ::"r" (block+nCoeffs), "r"(quant_matrix+nCoeffs), "rm" (qscale), "g" (-2*nCoeffs)
                : "%"REG_a, "memory"
        );
    block[0]= block0;
        //Note, we do not do mismatch control for intra as errors cannot accumulate
}

static void dct_unquantize_mpeg2_inter_mmx(MpegEncContext *s,
                                     int16_t *block, int n, int qscale)
{
    x86_reg nCoeffs;
    const uint16_t *quant_matrix;

    av_assert2(s->block_last_index[n]>=0);

    if(s->alternate_scan) nCoeffs= 63; //FIXME
    else nCoeffs= s->intra_scantable.raster_end[ s->block_last_index[n] ];

        quant_matrix = s->inter_matrix;
__asm__ volatile(
                "pcmpeqw %%mm7, %%mm7           \n\t"
                "psrlq $48, %%mm7               \n\t"
                "movd %2, %%mm6                 \n\t"
                "packssdw %%mm6, %%mm6          \n\t"
                "packssdw %%mm6, %%mm6          \n\t"
                "mov %3, %%"REG_a"              \n\t"
                ".p2align 4                     \n\t"
                "1:                             \n\t"
                "movq (%0, %%"REG_a"), %%mm0    \n\t"
                "movq 8(%0, %%"REG_a"), %%mm1   \n\t"
                "movq (%1, %%"REG_a"), %%mm4    \n\t"
                "movq 8(%1, %%"REG_a"), %%mm5   \n\t"
                "pmullw %%mm6, %%mm4            \n\t" // q=qscale*quant_matrix[i]
                "pmullw %%mm6, %%mm5            \n\t" // q=qscale*quant_matrix[i]
                "pxor %%mm2, %%mm2              \n\t"
                "pxor %%mm3, %%mm3              \n\t"
                "pcmpgtw %%mm0, %%mm2           \n\t" // block[i] < 0 ? -1 : 0
                "pcmpgtw %%mm1, %%mm3           \n\t" // block[i] < 0 ? -1 : 0
                "pxor %%mm2, %%mm0              \n\t"
                "pxor %%mm3, %%mm1              \n\t"
                "psubw %%mm2, %%mm0             \n\t" // abs(block[i])
                "psubw %%mm3, %%mm1             \n\t" // abs(block[i])
                "paddw %%mm0, %%mm0             \n\t" // abs(block[i])*2
                "paddw %%mm1, %%mm1             \n\t" // abs(block[i])*2
                "pmullw %%mm4, %%mm0            \n\t" // abs(block[i])*2*q
                "pmullw %%mm5, %%mm1            \n\t" // abs(block[i])*2*q
                "paddw %%mm4, %%mm0             \n\t" // (abs(block[i])*2 + 1)*q
                "paddw %%mm5, %%mm1             \n\t" // (abs(block[i])*2 + 1)*q
                "pxor %%mm4, %%mm4              \n\t"
                "pxor %%mm5, %%mm5              \n\t" // FIXME slow
                "pcmpeqw (%0, %%"REG_a"), %%mm4 \n\t" // block[i] == 0 ? -1 : 0
                "pcmpeqw 8(%0, %%"REG_a"), %%mm5\n\t" // block[i] == 0 ? -1 : 0
                "psrlw $4, %%mm0                \n\t"
                "psrlw $4, %%mm1                \n\t"
                "pxor %%mm2, %%mm0              \n\t"
                "pxor %%mm3, %%mm1              \n\t"
                "psubw %%mm2, %%mm0             \n\t"
                "psubw %%mm3, %%mm1             \n\t"
                "pandn %%mm0, %%mm4             \n\t"
                "pandn %%mm1, %%mm5             \n\t"
                "pxor %%mm4, %%mm7              \n\t"
                "pxor %%mm5, %%mm7              \n\t"
                "movq %%mm4, (%0, %%"REG_a")    \n\t"
                "movq %%mm5, 8(%0, %%"REG_a")   \n\t"

                "add $16, %%"REG_a"             \n\t"
                "jng 1b                         \n\t"
                "movd 124(%0, %3), %%mm0        \n\t"
                "movq %%mm7, %%mm6              \n\t"
                "psrlq $32, %%mm7               \n\t"
                "pxor %%mm6, %%mm7              \n\t"
                "movq %%mm7, %%mm6              \n\t"
                "psrlq $16, %%mm7               \n\t"
                "pxor %%mm6, %%mm7              \n\t"
                "pslld $31, %%mm7               \n\t"
                "psrlq $15, %%mm7               \n\t"
                "pxor %%mm7, %%mm0              \n\t"
                "movd %%mm0, 124(%0, %3)        \n\t"

                ::"r" (block+nCoeffs), "r"(quant_matrix+nCoeffs), "rm" (qscale), "r" (-2*nCoeffs)
                : "%"REG_a, "memory"
        );
}

static void  denoise_dct_mmx(MpegEncContext *s, int16_t *block){
    const int intra= s->mb_intra;
    int *sum= s->dct_error_sum[intra];
    uint16_t *offset= s->dct_offset[intra];

    s->dct_count[intra]++;

    __asm__ volatile(
        "pxor %%mm7, %%mm7                      \n\t"
        "1:                                     \n\t"
        "pxor %%mm0, %%mm0                      \n\t"
        "pxor %%mm1, %%mm1                      \n\t"
        "movq (%0), %%mm2                       \n\t"
        "movq 8(%0), %%mm3                      \n\t"
        "pcmpgtw %%mm2, %%mm0                   \n\t"
        "pcmpgtw %%mm3, %%mm1                   \n\t"
        "pxor %%mm0, %%mm2                      \n\t"
        "pxor %%mm1, %%mm3                      \n\t"
        "psubw %%mm0, %%mm2                     \n\t"
        "psubw %%mm1, %%mm3                     \n\t"
        "movq %%mm2, %%mm4                      \n\t"
        "movq %%mm3, %%mm5                      \n\t"
        "psubusw (%2), %%mm2                    \n\t"
        "psubusw 8(%2), %%mm3                   \n\t"
        "pxor %%mm0, %%mm2                      \n\t"
        "pxor %%mm1, %%mm3                      \n\t"
        "psubw %%mm0, %%mm2                     \n\t"
        "psubw %%mm1, %%mm3                     \n\t"
        "movq %%mm2, (%0)                       \n\t"
        "movq %%mm3, 8(%0)                      \n\t"
        "movq %%mm4, %%mm2                      \n\t"
        "movq %%mm5, %%mm3                      \n\t"
        "punpcklwd %%mm7, %%mm4                 \n\t"
        "punpckhwd %%mm7, %%mm2                 \n\t"
        "punpcklwd %%mm7, %%mm5                 \n\t"
        "punpckhwd %%mm7, %%mm3                 \n\t"
        "paddd (%1), %%mm4                      \n\t"
        "paddd 8(%1), %%mm2                     \n\t"
        "paddd 16(%1), %%mm5                    \n\t"
        "paddd 24(%1), %%mm3                    \n\t"
        "movq %%mm4, (%1)                       \n\t"
        "movq %%mm2, 8(%1)                      \n\t"
        "movq %%mm5, 16(%1)                     \n\t"
        "movq %%mm3, 24(%1)                     \n\t"
        "add $16, %0                            \n\t"
        "add $32, %1                            \n\t"
        "add $16, %2                            \n\t"
        "cmp %3, %0                             \n\t"
            " jb 1b                             \n\t"
        : "+r" (block), "+r" (sum), "+r" (offset)
        : "r"(block+64)
    );
}

static void  denoise_dct_sse2(MpegEncContext *s, int16_t *block){
    const int intra= s->mb_intra;
    int *sum= s->dct_error_sum[intra];
    uint16_t *offset= s->dct_offset[intra];

    s->dct_count[intra]++;

    __asm__ volatile(
        "pxor %%xmm7, %%xmm7                    \n\t"
        "1:                                     \n\t"
        "pxor %%xmm0, %%xmm0                    \n\t"
        "pxor %%xmm1, %%xmm1                    \n\t"
        "movdqa (%0), %%xmm2                    \n\t"
        "movdqa 16(%0), %%xmm3                  \n\t"
        "pcmpgtw %%xmm2, %%xmm0                 \n\t"
        "pcmpgtw %%xmm3, %%xmm1                 \n\t"
        "pxor %%xmm0, %%xmm2                    \n\t"
        "pxor %%xmm1, %%xmm3                    \n\t"
        "psubw %%xmm0, %%xmm2                   \n\t"
        "psubw %%xmm1, %%xmm3                   \n\t"
        "movdqa %%xmm2, %%xmm4                  \n\t"
        "movdqa %%xmm3, %%xmm5                  \n\t"
        "psubusw (%2), %%xmm2                   \n\t"
        "psubusw 16(%2), %%xmm3                 \n\t"
        "pxor %%xmm0, %%xmm2                    \n\t"
        "pxor %%xmm1, %%xmm3                    \n\t"
        "psubw %%xmm0, %%xmm2                   \n\t"
        "psubw %%xmm1, %%xmm3                   \n\t"
        "movdqa %%xmm2, (%0)                    \n\t"
        "movdqa %%xmm3, 16(%0)                  \n\t"
        "movdqa %%xmm4, %%xmm6                  \n\t"
        "movdqa %%xmm5, %%xmm0                  \n\t"
        "punpcklwd %%xmm7, %%xmm4               \n\t"
        "punpckhwd %%xmm7, %%xmm6               \n\t"
        "punpcklwd %%xmm7, %%xmm5               \n\t"
        "punpckhwd %%xmm7, %%xmm0               \n\t"
        "paddd (%1), %%xmm4                     \n\t"
        "paddd 16(%1), %%xmm6                   \n\t"
        "paddd 32(%1), %%xmm5                   \n\t"
        "paddd 48(%1), %%xmm0                   \n\t"
        "movdqa %%xmm4, (%1)                    \n\t"
        "movdqa %%xmm6, 16(%1)                  \n\t"
        "movdqa %%xmm5, 32(%1)                  \n\t"
        "movdqa %%xmm0, 48(%1)                  \n\t"
        "add $32, %0                            \n\t"
        "add $64, %1                            \n\t"
        "add $32, %2                            \n\t"
        "cmp %3, %0                             \n\t"
            " jb 1b                             \n\t"
        : "+r" (block), "+r" (sum), "+r" (offset)
        : "r"(block+64)
          XMM_CLOBBERS_ONLY("%xmm0", "%xmm1", "%xmm2", "%xmm3",
                            "%xmm4", "%xmm5", "%xmm6", "%xmm7")
    );
}

#endif /* HAVE_MMX_INLINE */

av_cold void ff_MPV_common_init_x86(MpegEncContext *s)
{
<<<<<<< HEAD
#if HAVE_MMX_INLINE
    int mm_flags = av_get_cpu_flags();
=======
#if HAVE_INLINE_ASM
    int cpu_flags = av_get_cpu_flags();
>>>>>>> 3ac7fa81

    if (cpu_flags & AV_CPU_FLAG_MMX) {
        s->dct_unquantize_h263_intra = dct_unquantize_h263_intra_mmx;
        s->dct_unquantize_h263_inter = dct_unquantize_h263_inter_mmx;
        s->dct_unquantize_mpeg1_intra = dct_unquantize_mpeg1_intra_mmx;
        s->dct_unquantize_mpeg1_inter = dct_unquantize_mpeg1_inter_mmx;
        if(!(s->flags & CODEC_FLAG_BITEXACT))
            s->dct_unquantize_mpeg2_intra = dct_unquantize_mpeg2_intra_mmx;
        s->dct_unquantize_mpeg2_inter = dct_unquantize_mpeg2_inter_mmx;

        if (cpu_flags & AV_CPU_FLAG_SSE2) {
            s->denoise_dct= denoise_dct_sse2;
        } else {
                s->denoise_dct= denoise_dct_mmx;
        }
    }
#endif /* HAVE_MMX_INLINE */
}<|MERGE_RESOLUTION|>--- conflicted
+++ resolved
@@ -556,13 +556,8 @@
 
 av_cold void ff_MPV_common_init_x86(MpegEncContext *s)
 {
-<<<<<<< HEAD
 #if HAVE_MMX_INLINE
-    int mm_flags = av_get_cpu_flags();
-=======
-#if HAVE_INLINE_ASM
     int cpu_flags = av_get_cpu_flags();
->>>>>>> 3ac7fa81
 
     if (cpu_flags & AV_CPU_FLAG_MMX) {
         s->dct_unquantize_h263_intra = dct_unquantize_h263_intra_mmx;
