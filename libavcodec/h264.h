--- conflicted
+++ resolved
@@ -754,10 +754,6 @@
 int ff_generate_sliding_window_mmcos(H264Context *h, int first_slice);
 
 void ff_h264_hl_decode_mb(const H264Context *h, H264SliceContext *sl);
-<<<<<<< HEAD
-int ff_h264_decode_extradata(H264Context *h, const uint8_t *buf, int size);
-=======
->>>>>>> 98c97994
 int ff_h264_decode_init(AVCodecContext *avctx);
 void ff_h264_decode_init_vlc(void);
 
@@ -1003,26 +999,6 @@
     return FFMIN(buf_index, buf_size);
 }
 
-static inline int get_avc_nalsize(H264Context *h, const uint8_t *buf,
-                           int buf_size, int *buf_index)
-{
-    int i, nalsize = 0;
-
-    if (*buf_index >= buf_size - h->nal_length_size) {
-        // the end of the buffer is reached, refill it.
-        return AVERROR(EAGAIN);
-    }
-
-    for (i = 0; i < h->nal_length_size; i++)
-        nalsize = ((unsigned)nalsize << 8) | buf[(*buf_index)++];
-    if (nalsize <= 0 || nalsize > buf_size - *buf_index) {
-        av_log(h->avctx, AV_LOG_ERROR,
-               "AVC: nal size %d\n", nalsize);
-        return AVERROR_INVALIDDATA;
-    }
-    return nalsize;
-}
-
 int ff_h264_field_end(H264Context *h, H264SliceContext *sl, int in_setup);
 
 int ff_h264_ref_picture(H264Context *h, H264Picture *dst, H264Picture *src);
