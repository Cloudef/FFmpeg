/*
 * H.26L/H.264/AVC/JVT/14496-10/... decoder
 * Copyright (c) 2003 Michael Niedermayer <michaelni@gmx.at>
 *
 * This file is part of FFmpeg.
 *
 * FFmpeg is free software; you can redistribute it and/or
 * modify it under the terms of the GNU Lesser General Public
 * License as published by the Free Software Foundation; either
 * version 2.1 of the License, or (at your option) any later version.
 *
 * FFmpeg is distributed in the hope that it will be useful,
 * but WITHOUT ANY WARRANTY; without even the implied warranty of
 * MERCHANTABILITY or FITNESS FOR A PARTICULAR PURPOSE.  See the GNU
 * Lesser General Public License for more details.
 *
 * You should have received a copy of the GNU Lesser General Public
 * License along with FFmpeg; if not, write to the Free Software
 * Foundation, Inc., 51 Franklin Street, Fifth Floor, Boston, MA 02110-1301 USA
 */

/**
 * @file
 * H.264 / AVC / MPEG4 part10 codec.
 * @author Michael Niedermayer <michaelni@gmx.at>
 */

#define UNCHECKED_BITSTREAM_READER 1

#include "libavutil/avassert.h"
#include "libavutil/display.h"
#include "libavutil/imgutils.h"
#include "libavutil/opt.h"
#include "libavutil/stereo3d.h"
#include "libavutil/timer.h"
#include "internal.h"
#include "bytestream.h"
#include "cabac.h"
#include "cabac_functions.h"
#include "error_resilience.h"
#include "avcodec.h"
#include "h264.h"
#include "h2645_parse.h"
#include "h264data.h"
#include "h264chroma.h"
#include "h264_mvpred.h"
#include "golomb.h"
#include "mathops.h"
#include "me_cmp.h"
#include "mpegutils.h"
#include "profiles.h"
#include "rectangle.h"
#include "thread.h"
#include "vdpau_compat.h"

static int h264_decode_end(AVCodecContext *avctx);

const uint16_t ff_h264_mb_sizes[4] = { 256, 384, 512, 768 };

int avpriv_h264_has_num_reorder_frames(AVCodecContext *avctx)
{
    H264Context *h = avctx->priv_data;
    return h ? h->sps.num_reorder_frames : 0;
}

static void h264_er_decode_mb(void *opaque, int ref, int mv_dir, int mv_type,
                              int (*mv)[2][4][2],
                              int mb_x, int mb_y, int mb_intra, int mb_skipped)
{
    H264Context *h = opaque;
    H264SliceContext *sl = &h->slice_ctx[0];

    sl->mb_x = mb_x;
    sl->mb_y = mb_y;
    sl->mb_xy = mb_x + mb_y * h->mb_stride;
    memset(sl->non_zero_count_cache, 0, sizeof(sl->non_zero_count_cache));
    av_assert1(ref >= 0);
    /* FIXME: It is possible albeit uncommon that slice references
     * differ between slices. We take the easy approach and ignore
     * it for now. If this turns out to have any relevance in
     * practice then correct remapping should be added. */
    if (ref >= sl->ref_count[0])
        ref = 0;
    if (!sl->ref_list[0][ref].data[0]) {
        av_log(h->avctx, AV_LOG_DEBUG, "Reference not available for error concealing\n");
        ref = 0;
    }
    if ((sl->ref_list[0][ref].reference&3) != 3) {
        av_log(h->avctx, AV_LOG_DEBUG, "Reference invalid\n");
        return;
    }
    fill_rectangle(&h->cur_pic.ref_index[0][4 * sl->mb_xy],
                   2, 2, 2, ref, 1);
    fill_rectangle(&sl->ref_cache[0][scan8[0]], 4, 4, 8, ref, 1);
    fill_rectangle(sl->mv_cache[0][scan8[0]], 4, 4, 8,
                   pack16to32((*mv)[0][0][0], (*mv)[0][0][1]), 4);
    sl->mb_mbaff =
    sl->mb_field_decoding_flag = 0;
    ff_h264_hl_decode_mb(h, &h->slice_ctx[0]);
}

void ff_h264_draw_horiz_band(const H264Context *h, H264SliceContext *sl,
                             int y, int height)
{
    AVCodecContext *avctx = h->avctx;
    const AVFrame   *src  = h->cur_pic.f;
    const AVPixFmtDescriptor *desc = av_pix_fmt_desc_get(avctx->pix_fmt);
    int vshift = desc->log2_chroma_h;
    const int field_pic = h->picture_structure != PICT_FRAME;
    if (field_pic) {
        height <<= 1;
        y      <<= 1;
    }

    height = FFMIN(height, avctx->height - y);

    if (field_pic && h->first_field && !(avctx->slice_flags & SLICE_FLAG_ALLOW_FIELD))
        return;

    if (avctx->draw_horiz_band) {
        int offset[AV_NUM_DATA_POINTERS];
        int i;

        offset[0] = y * src->linesize[0];
        offset[1] =
        offset[2] = (y >> vshift) * src->linesize[1];
        for (i = 3; i < AV_NUM_DATA_POINTERS; i++)
            offset[i] = 0;

        emms_c();

        avctx->draw_horiz_band(avctx, src, offset,
                               y, h->picture_structure, height);
    }
}

void ff_h264_free_tables(H264Context *h)
{
    int i;

    av_freep(&h->intra4x4_pred_mode);
    av_freep(&h->chroma_pred_mode_table);
    av_freep(&h->cbp_table);
    av_freep(&h->mvd_table[0]);
    av_freep(&h->mvd_table[1]);
    av_freep(&h->direct_table);
    av_freep(&h->non_zero_count);
    av_freep(&h->slice_table_base);
    h->slice_table = NULL;
    av_freep(&h->list_counts);

    av_freep(&h->mb2b_xy);
    av_freep(&h->mb2br_xy);

    av_buffer_pool_uninit(&h->qscale_table_pool);
    av_buffer_pool_uninit(&h->mb_type_pool);
    av_buffer_pool_uninit(&h->motion_val_pool);
    av_buffer_pool_uninit(&h->ref_index_pool);

    for (i = 0; i < h->nb_slice_ctx; i++) {
        H264SliceContext *sl = &h->slice_ctx[i];

        av_freep(&sl->dc_val_base);
        av_freep(&sl->er.mb_index2xy);
        av_freep(&sl->er.error_status_table);
        av_freep(&sl->er.er_temp_buffer);

        av_freep(&sl->bipred_scratchpad);
        av_freep(&sl->edge_emu_buffer);
        av_freep(&sl->top_borders[0]);
        av_freep(&sl->top_borders[1]);

        sl->bipred_scratchpad_allocated = 0;
        sl->edge_emu_buffer_allocated   = 0;
        sl->top_borders_allocated[0]    = 0;
        sl->top_borders_allocated[1]    = 0;
    }
}

int ff_h264_alloc_tables(H264Context *h)
{
    const int big_mb_num = h->mb_stride * (h->mb_height + 1);
    const int row_mb_num = 2*h->mb_stride*FFMAX(h->avctx->thread_count, 1);
    int x, y;

    FF_ALLOCZ_ARRAY_OR_GOTO(h->avctx, h->intra4x4_pred_mode,
                      row_mb_num, 8 * sizeof(uint8_t), fail)
    h->slice_ctx[0].intra4x4_pred_mode = h->intra4x4_pred_mode;

    FF_ALLOCZ_OR_GOTO(h->avctx, h->non_zero_count,
                      big_mb_num * 48 * sizeof(uint8_t), fail)
    FF_ALLOCZ_OR_GOTO(h->avctx, h->slice_table_base,
                      (big_mb_num + h->mb_stride) * sizeof(*h->slice_table_base), fail)
    FF_ALLOCZ_OR_GOTO(h->avctx, h->cbp_table,
                      big_mb_num * sizeof(uint16_t), fail)
    FF_ALLOCZ_OR_GOTO(h->avctx, h->chroma_pred_mode_table,
                      big_mb_num * sizeof(uint8_t), fail)
    FF_ALLOCZ_ARRAY_OR_GOTO(h->avctx, h->mvd_table[0],
                      row_mb_num, 16 * sizeof(uint8_t), fail);
    FF_ALLOCZ_ARRAY_OR_GOTO(h->avctx, h->mvd_table[1],
                      row_mb_num, 16 * sizeof(uint8_t), fail);
    h->slice_ctx[0].mvd_table[0] = h->mvd_table[0];
    h->slice_ctx[0].mvd_table[1] = h->mvd_table[1];

    FF_ALLOCZ_OR_GOTO(h->avctx, h->direct_table,
                      4 * big_mb_num * sizeof(uint8_t), fail);
    FF_ALLOCZ_OR_GOTO(h->avctx, h->list_counts,
                      big_mb_num * sizeof(uint8_t), fail)

    memset(h->slice_table_base, -1,
           (big_mb_num + h->mb_stride) * sizeof(*h->slice_table_base));
    h->slice_table = h->slice_table_base + h->mb_stride * 2 + 1;

    FF_ALLOCZ_OR_GOTO(h->avctx, h->mb2b_xy,
                      big_mb_num * sizeof(uint32_t), fail);
    FF_ALLOCZ_OR_GOTO(h->avctx, h->mb2br_xy,
                      big_mb_num * sizeof(uint32_t), fail);
    for (y = 0; y < h->mb_height; y++)
        for (x = 0; x < h->mb_width; x++) {
            const int mb_xy = x + y * h->mb_stride;
            const int b_xy  = 4 * x + 4 * y * h->b_stride;

            h->mb2b_xy[mb_xy]  = b_xy;
            h->mb2br_xy[mb_xy] = 8 * (FMO ? mb_xy : (mb_xy % (2 * h->mb_stride)));
        }

    if (!h->dequant4_coeff[0])
        ff_h264_init_dequant_tables(h);

    return 0;

fail:
    ff_h264_free_tables(h);
    return AVERROR(ENOMEM);
}

/**
 * Init context
 * Allocate buffers which are not shared amongst multiple threads.
 */
int ff_h264_slice_context_init(H264Context *h, H264SliceContext *sl)
{
    ERContext *er = &sl->er;
    int mb_array_size = h->mb_height * h->mb_stride;
    int y_size  = (2 * h->mb_width + 1) * (2 * h->mb_height + 1);
    int c_size  = h->mb_stride * (h->mb_height + 1);
    int yc_size = y_size + 2   * c_size;
    int x, y, i;

    sl->ref_cache[0][scan8[5]  + 1] =
    sl->ref_cache[0][scan8[7]  + 1] =
    sl->ref_cache[0][scan8[13] + 1] =
    sl->ref_cache[1][scan8[5]  + 1] =
    sl->ref_cache[1][scan8[7]  + 1] =
    sl->ref_cache[1][scan8[13] + 1] = PART_NOT_AVAILABLE;

    if (sl != h->slice_ctx) {
        memset(er, 0, sizeof(*er));
    } else
    if (CONFIG_ERROR_RESILIENCE) {

        /* init ER */
        er->avctx          = h->avctx;
        er->decode_mb      = h264_er_decode_mb;
        er->opaque         = h;
        er->quarter_sample = 1;

        er->mb_num      = h->mb_num;
        er->mb_width    = h->mb_width;
        er->mb_height   = h->mb_height;
        er->mb_stride   = h->mb_stride;
        er->b8_stride   = h->mb_width * 2 + 1;

        // error resilience code looks cleaner with this
        FF_ALLOCZ_OR_GOTO(h->avctx, er->mb_index2xy,
                          (h->mb_num + 1) * sizeof(int), fail);

        for (y = 0; y < h->mb_height; y++)
            for (x = 0; x < h->mb_width; x++)
                er->mb_index2xy[x + y * h->mb_width] = x + y * h->mb_stride;

        er->mb_index2xy[h->mb_height * h->mb_width] = (h->mb_height - 1) *
                                                      h->mb_stride + h->mb_width;

        FF_ALLOCZ_OR_GOTO(h->avctx, er->error_status_table,
                          mb_array_size * sizeof(uint8_t), fail);

        FF_ALLOC_OR_GOTO(h->avctx, er->er_temp_buffer,
                         h->mb_height * h->mb_stride, fail);

        FF_ALLOCZ_OR_GOTO(h->avctx, sl->dc_val_base,
                          yc_size * sizeof(int16_t), fail);
        er->dc_val[0] = sl->dc_val_base + h->mb_width * 2 + 2;
        er->dc_val[1] = sl->dc_val_base + y_size + h->mb_stride + 1;
        er->dc_val[2] = er->dc_val[1] + c_size;
        for (i = 0; i < yc_size; i++)
            sl->dc_val_base[i] = 1024;
    }

    return 0;

fail:
    return AVERROR(ENOMEM); // ff_h264_free_tables will clean up for us
}

static int decode_nal_units(H264Context *h, const uint8_t *buf, int buf_size,
                            int parse_extradata);

/* There are (invalid) samples in the wild with mp4-style extradata, where the
 * parameter sets are stored unescaped (i.e. as RBSP).
 * This function catches the parameter set decoding failure and tries again
 * after escaping it */
static int decode_extradata_ps_mp4(H264Context *h, const uint8_t *buf, int buf_size)
{
    int ret;

    ret = decode_nal_units(h, buf, buf_size, 1);
    if (ret < 0 && !(h->avctx->err_recognition & AV_EF_EXPLODE)) {
        GetByteContext gbc;
        PutByteContext pbc;
        uint8_t *escaped_buf;
        int escaped_buf_size;

        av_log(h->avctx, AV_LOG_WARNING,
               "SPS decoding failure, trying again after escaping the NAL\n");

        if (buf_size / 2 >= (INT16_MAX - AV_INPUT_BUFFER_PADDING_SIZE) / 3)
            return AVERROR(ERANGE);
        escaped_buf_size = buf_size * 3 / 2 + AV_INPUT_BUFFER_PADDING_SIZE;
        escaped_buf = av_mallocz(escaped_buf_size);
        if (!escaped_buf)
            return AVERROR(ENOMEM);

        bytestream2_init(&gbc, buf, buf_size);
        bytestream2_init_writer(&pbc, escaped_buf, escaped_buf_size);

        while (bytestream2_get_bytes_left(&gbc)) {
            if (bytestream2_get_bytes_left(&gbc) >= 3 &&
                bytestream2_peek_be24(&gbc) <= 3) {
                bytestream2_put_be24(&pbc, 3);
                bytestream2_skip(&gbc, 2);
            } else
                bytestream2_put_byte(&pbc, bytestream2_get_byte(&gbc));
        }

        escaped_buf_size = bytestream2_tell_p(&pbc);
        AV_WB16(escaped_buf, escaped_buf_size - 2);

        ret = decode_nal_units(h, escaped_buf, escaped_buf_size, 1);
        av_freep(&escaped_buf);
        if (ret < 0)
            return ret;
    }

    return 0;
}

int ff_h264_decode_extradata(H264Context *h, const uint8_t *buf, int size)
{
    AVCodecContext *avctx = h->avctx;
    int ret;

    if (!buf || size <= 0)
        return -1;

    if (buf[0] == 1) {
        int i, cnt, nalsize;
        const unsigned char *p = buf;

        h->is_avc = 1;

        if (size < 7) {
            av_log(avctx, AV_LOG_ERROR,
                   "avcC %d too short\n", size);
            return AVERROR_INVALIDDATA;
        }
        /* sps and pps in the avcC always have length coded with 2 bytes,
         * so put a fake nal_length_size = 2 while parsing them */
        h->nal_length_size = 2;
        // Decode sps from avcC
        cnt = *(p + 5) & 0x1f; // Number of sps
        p  += 6;
        for (i = 0; i < cnt; i++) {
            nalsize = AV_RB16(p) + 2;
            if(nalsize > size - (p-buf))
                return AVERROR_INVALIDDATA;
            ret = decode_extradata_ps_mp4(h, p, nalsize);
            if (ret < 0) {
                av_log(avctx, AV_LOG_ERROR,
                       "Decoding sps %d from avcC failed\n", i);
                return ret;
            }
            p += nalsize;
        }
        // Decode pps from avcC
        cnt = *(p++); // Number of pps
        for (i = 0; i < cnt; i++) {
            nalsize = AV_RB16(p) + 2;
            if(nalsize > size - (p-buf))
                return AVERROR_INVALIDDATA;
            ret = decode_extradata_ps_mp4(h, p, nalsize);
            if (ret < 0) {
                av_log(avctx, AV_LOG_ERROR,
                       "Decoding pps %d from avcC failed\n", i);
                return ret;
            }
            p += nalsize;
        }
        // Store right nal length size that will be used to parse all other nals
        h->nal_length_size = (buf[4] & 0x03) + 1;
    } else {
        h->is_avc = 0;
        ret = decode_nal_units(h, buf, size, 1);
        if (ret < 0)
            return ret;
    }
    return size;
}

static int h264_init_context(AVCodecContext *avctx, H264Context *h)
{
    int i;

    h->avctx                 = avctx;
    h->backup_width          = -1;
    h->backup_height         = -1;
    h->backup_pix_fmt        = AV_PIX_FMT_NONE;
    h->dequant_coeff_pps     = -1;
    h->current_sps_id        = -1;
    h->cur_chroma_format_idc = -1;

    h->picture_structure     = PICT_FRAME;
    h->slice_context_count   = 1;
    h->workaround_bugs       = avctx->workaround_bugs;
    h->flags                 = avctx->flags;
    h->prev_poc_msb          = 1 << 16;
    h->x264_build            = -1;
    h->recovery_frame        = -1;
    h->frame_recovered       = 0;
    h->prev_frame_num        = -1;
    h->sei_fpa.frame_packing_arrangement_cancel_flag = -1;

    h->next_outputed_poc = INT_MIN;
    for (i = 0; i < MAX_DELAYED_PIC_COUNT; i++)
        h->last_pocs[i] = INT_MIN;

    ff_h264_reset_sei(h);

    avctx->chroma_sample_location = AVCHROMA_LOC_LEFT;

    h->nb_slice_ctx = (avctx->active_thread_type & FF_THREAD_SLICE) ?  H264_MAX_THREADS : 1;
    h->slice_ctx = av_mallocz_array(h->nb_slice_ctx, sizeof(*h->slice_ctx));
    if (!h->slice_ctx) {
        h->nb_slice_ctx = 0;
        return AVERROR(ENOMEM);
    }

    for (i = 0; i < H264_MAX_PICTURE_COUNT; i++) {
        h->DPB[i].f = av_frame_alloc();
        if (!h->DPB[i].f)
            return AVERROR(ENOMEM);
    }

    h->cur_pic.f = av_frame_alloc();
    if (!h->cur_pic.f)
        return AVERROR(ENOMEM);

    h->last_pic_for_ec.f = av_frame_alloc();
    if (!h->last_pic_for_ec.f)
        return AVERROR(ENOMEM);

    for (i = 0; i < h->nb_slice_ctx; i++)
        h->slice_ctx[i].h264 = h;

    return 0;
}

static AVOnce h264_vlc_init = AV_ONCE_INIT;

av_cold int ff_h264_decode_init(AVCodecContext *avctx)
{
    H264Context *h = avctx->priv_data;
    int ret;

    ret = h264_init_context(avctx, h);
    if (ret < 0)
        return ret;

    /* set defaults */
    if (!avctx->has_b_frames)
        h->low_delay = 1;

    ret = ff_thread_once(&h264_vlc_init, ff_h264_decode_init_vlc);
    if (ret != 0) {
        av_log(avctx, AV_LOG_ERROR, "pthread_once has failed.");
        return AVERROR_UNKNOWN;
    }

    if (avctx->codec_id == AV_CODEC_ID_H264) {
        if (avctx->ticks_per_frame == 1) {
            if(h->avctx->time_base.den < INT_MAX/2) {
                h->avctx->time_base.den *= 2;
            } else
                h->avctx->time_base.num /= 2;
        }
        avctx->ticks_per_frame = 2;
    }

    if (avctx->extradata_size > 0 && avctx->extradata) {
        ret = ff_h264_decode_extradata(h, avctx->extradata, avctx->extradata_size);
        if (ret < 0) {
            h264_decode_end(avctx);
            return ret;
        }
    }

    if (h->sps.bitstream_restriction_flag &&
        h->avctx->has_b_frames < h->sps.num_reorder_frames) {
        h->avctx->has_b_frames = h->sps.num_reorder_frames;
        h->low_delay           = 0;
    }

    avctx->internal->allocate_progress = 1;

    ff_h264_flush_change(h);

    if (h->enable_er < 0 && (avctx->active_thread_type & FF_THREAD_SLICE))
        h->enable_er = 0;

    if (h->enable_er && (avctx->active_thread_type & FF_THREAD_SLICE)) {
        av_log(avctx, AV_LOG_WARNING,
               "Error resilience with slice threads is enabled. It is unsafe and unsupported and may crash. "
               "Use it at your own risk\n");
    }

    return 0;
}

#if HAVE_THREADS
static int decode_init_thread_copy(AVCodecContext *avctx)
{
    H264Context *h = avctx->priv_data;
    int ret;

    if (!avctx->internal->is_copy)
        return 0;

    memset(h, 0, sizeof(*h));

    ret = h264_init_context(avctx, h);
    if (ret < 0)
        return ret;

    h->context_initialized = 0;

    return 0;
}
#endif

/**
 * Run setup operations that must be run after slice header decoding.
 * This includes finding the next displayed frame.
 *
 * @param h h264 master context
 * @param setup_finished enough NALs have been read that we can call
 * ff_thread_finish_setup()
 */
static void decode_postinit(H264Context *h, int setup_finished)
{
    H264Picture *out = h->cur_pic_ptr;
    H264Picture *cur = h->cur_pic_ptr;
    int i, pics, out_of_order, out_idx;

    h->cur_pic_ptr->f->pict_type = h->pict_type;

    if (h->next_output_pic)
        return;

    if (cur->field_poc[0] == INT_MAX || cur->field_poc[1] == INT_MAX) {
        /* FIXME: if we have two PAFF fields in one packet, we can't start
         * the next thread here. If we have one field per packet, we can.
         * The check in decode_nal_units() is not good enough to find this
         * yet, so we assume the worst for now. */
        // if (setup_finished)
        //    ff_thread_finish_setup(h->avctx);
        if (cur->field_poc[0] == INT_MAX && cur->field_poc[1] == INT_MAX)
            return;
        if (h->avctx->hwaccel || h->missing_fields <=1)
            return;
    }

    cur->f->interlaced_frame = 0;
    cur->f->repeat_pict      = 0;

    /* Signal interlacing information externally. */
    /* Prioritize picture timing SEI information over used
     * decoding process if it exists. */

    if (h->sps.pic_struct_present_flag) {
        switch (h->sei_pic_struct) {
        case SEI_PIC_STRUCT_FRAME:
            break;
        case SEI_PIC_STRUCT_TOP_FIELD:
        case SEI_PIC_STRUCT_BOTTOM_FIELD:
            cur->f->interlaced_frame = 1;
            break;
        case SEI_PIC_STRUCT_TOP_BOTTOM:
        case SEI_PIC_STRUCT_BOTTOM_TOP:
            if (FIELD_OR_MBAFF_PICTURE(h))
                cur->f->interlaced_frame = 1;
            else
                // try to flag soft telecine progressive
                cur->f->interlaced_frame = h->prev_interlaced_frame;
            break;
        case SEI_PIC_STRUCT_TOP_BOTTOM_TOP:
        case SEI_PIC_STRUCT_BOTTOM_TOP_BOTTOM:
            /* Signal the possibility of telecined film externally
             * (pic_struct 5,6). From these hints, let the applications
             * decide if they apply deinterlacing. */
            cur->f->repeat_pict = 1;
            break;
        case SEI_PIC_STRUCT_FRAME_DOUBLING:
            cur->f->repeat_pict = 2;
            break;
        case SEI_PIC_STRUCT_FRAME_TRIPLING:
            cur->f->repeat_pict = 4;
            break;
        }

        if ((h->sei_ct_type & 3) &&
            h->sei_pic_struct <= SEI_PIC_STRUCT_BOTTOM_TOP)
            cur->f->interlaced_frame = (h->sei_ct_type & (1 << 1)) != 0;
    } else {
        /* Derive interlacing flag from used decoding process. */
        cur->f->interlaced_frame = FIELD_OR_MBAFF_PICTURE(h);
    }
    h->prev_interlaced_frame = cur->f->interlaced_frame;

    if (cur->field_poc[0] != cur->field_poc[1]) {
        /* Derive top_field_first from field pocs. */
        cur->f->top_field_first = cur->field_poc[0] < cur->field_poc[1];
    } else {
        if (h->sps.pic_struct_present_flag) {
            /* Use picture timing SEI information. Even if it is a
             * information of a past frame, better than nothing. */
            if (h->sei_pic_struct == SEI_PIC_STRUCT_TOP_BOTTOM ||
                h->sei_pic_struct == SEI_PIC_STRUCT_TOP_BOTTOM_TOP)
                cur->f->top_field_first = 1;
            else
                cur->f->top_field_first = 0;
        } else if (cur->f->interlaced_frame) {
            /* Default to top field first when pic_struct_present_flag
             * is not set but interlaced frame detected */
            cur->f->top_field_first = 1;
        } else {
            /* Most likely progressive */
            cur->f->top_field_first = 0;
        }
    }

    if (h->sei_frame_packing_present &&
        h->frame_packing_arrangement_type >= 0 &&
        h->frame_packing_arrangement_type <= 6 &&
        h->content_interpretation_type > 0 &&
        h->content_interpretation_type < 3) {
        AVStereo3D *stereo = av_stereo3d_create_side_data(cur->f);
        if (stereo) {
        switch (h->frame_packing_arrangement_type) {
        case 0:
            stereo->type = AV_STEREO3D_CHECKERBOARD;
            break;
        case 1:
            stereo->type = AV_STEREO3D_COLUMNS;
            break;
        case 2:
            stereo->type = AV_STEREO3D_LINES;
            break;
        case 3:
            if (h->quincunx_subsampling)
                stereo->type = AV_STEREO3D_SIDEBYSIDE_QUINCUNX;
            else
                stereo->type = AV_STEREO3D_SIDEBYSIDE;
            break;
        case 4:
            stereo->type = AV_STEREO3D_TOPBOTTOM;
            break;
        case 5:
            stereo->type = AV_STEREO3D_FRAMESEQUENCE;
            break;
        case 6:
            stereo->type = AV_STEREO3D_2D;
            break;
        }

        if (h->content_interpretation_type == 2)
            stereo->flags = AV_STEREO3D_FLAG_INVERT;
        }
    }

    if (h->sei_display_orientation_present &&
        (h->sei_anticlockwise_rotation || h->sei_hflip || h->sei_vflip)) {
        double angle = h->sei_anticlockwise_rotation * 360 / (double) (1 << 16);
        AVFrameSideData *rotation = av_frame_new_side_data(cur->f,
                                                           AV_FRAME_DATA_DISPLAYMATRIX,
                                                           sizeof(int32_t) * 9);
        if (rotation) {
            av_display_rotation_set((int32_t *)rotation->data, angle);
            av_display_matrix_flip((int32_t *)rotation->data,
                                   h->sei_hflip, h->sei_vflip);
        }
    }

    if (h->sei_reguserdata_afd_present) {
        AVFrameSideData *sd = av_frame_new_side_data(cur->f, AV_FRAME_DATA_AFD,
                                                     sizeof(uint8_t));

        if (sd) {
            *sd->data = h->active_format_description;
            h->sei_reguserdata_afd_present = 0;
        }
    }

    if (h->a53_caption) {
        AVFrameSideData *sd = av_frame_new_side_data(cur->f,
                                                     AV_FRAME_DATA_A53_CC,
                                                     h->a53_caption_size);
        if (sd)
            memcpy(sd->data, h->a53_caption, h->a53_caption_size);
        av_freep(&h->a53_caption);
        h->a53_caption_size = 0;
        h->avctx->properties |= FF_CODEC_PROPERTY_CLOSED_CAPTIONS;
    }

    cur->mmco_reset = h->mmco_reset;
    h->mmco_reset = 0;

    // FIXME do something with unavailable reference frames

    /* Sort B-frames into display order */
    if (h->sps.bitstream_restriction_flag ||
        h->avctx->strict_std_compliance >= FF_COMPLIANCE_STRICT) {
        h->avctx->has_b_frames = FFMAX(h->avctx->has_b_frames, h->sps.num_reorder_frames);
    }
    h->low_delay = !h->avctx->has_b_frames;

    for (i = 0; 1; i++) {
        if(i == MAX_DELAYED_PIC_COUNT || cur->poc < h->last_pocs[i]){
            if(i)
                h->last_pocs[i-1] = cur->poc;
            break;
        } else if(i) {
            h->last_pocs[i-1]= h->last_pocs[i];
        }
    }
    out_of_order = MAX_DELAYED_PIC_COUNT - i;
    if(   cur->f->pict_type == AV_PICTURE_TYPE_B
       || (h->last_pocs[MAX_DELAYED_PIC_COUNT-2] > INT_MIN && h->last_pocs[MAX_DELAYED_PIC_COUNT-1] - h->last_pocs[MAX_DELAYED_PIC_COUNT-2] > 2))
        out_of_order = FFMAX(out_of_order, 1);
    if (out_of_order == MAX_DELAYED_PIC_COUNT) {
        av_log(h->avctx, AV_LOG_VERBOSE, "Invalid POC %d<%d\n", cur->poc, h->last_pocs[0]);
        for (i = 1; i < MAX_DELAYED_PIC_COUNT; i++)
            h->last_pocs[i] = INT_MIN;
        h->last_pocs[0] = cur->poc;
        cur->mmco_reset = 1;
    } else if(h->avctx->has_b_frames < out_of_order && !h->sps.bitstream_restriction_flag){
        av_log(h->avctx, AV_LOG_INFO, "Increasing reorder buffer to %d\n", out_of_order);
        h->avctx->has_b_frames = out_of_order;
        h->low_delay = 0;
    }

    pics = 0;
    while (h->delayed_pic[pics])
        pics++;

    av_assert0(pics <= MAX_DELAYED_PIC_COUNT);

    h->delayed_pic[pics++] = cur;
    if (cur->reference == 0)
        cur->reference = DELAYED_PIC_REF;

    out     = h->delayed_pic[0];
    out_idx = 0;
    for (i = 1; h->delayed_pic[i] &&
                !h->delayed_pic[i]->f->key_frame &&
                !h->delayed_pic[i]->mmco_reset;
         i++)
        if (h->delayed_pic[i]->poc < out->poc) {
            out     = h->delayed_pic[i];
            out_idx = i;
        }
    if (h->avctx->has_b_frames == 0 &&
        (h->delayed_pic[0]->f->key_frame || h->delayed_pic[0]->mmco_reset))
        h->next_outputed_poc = INT_MIN;
    out_of_order = out->poc < h->next_outputed_poc;

    if (out_of_order || pics > h->avctx->has_b_frames) {
        out->reference &= ~DELAYED_PIC_REF;
        // for frame threading, the owner must be the second field's thread or
        // else the first thread can release the picture and reuse it unsafely
        for (i = out_idx; h->delayed_pic[i]; i++)
            h->delayed_pic[i] = h->delayed_pic[i + 1];
    }
    if (!out_of_order && pics > h->avctx->has_b_frames) {
        h->next_output_pic = out;
        if (out_idx == 0 && h->delayed_pic[0] && (h->delayed_pic[0]->f->key_frame || h->delayed_pic[0]->mmco_reset)) {
            h->next_outputed_poc = INT_MIN;
        } else
            h->next_outputed_poc = out->poc;
    } else {
        av_log(h->avctx, AV_LOG_DEBUG, "no picture %s\n", out_of_order ? "ooo" : "");
    }

    if (h->next_output_pic) {
        if (h->next_output_pic->recovered) {
            // We have reached an recovery point and all frames after it in
            // display order are "recovered".
            h->frame_recovered |= FRAME_RECOVERED_SEI;
        }
        h->next_output_pic->recovered |= !!(h->frame_recovered & FRAME_RECOVERED_SEI);
    }

    if (setup_finished && !h->avctx->hwaccel) {
        ff_thread_finish_setup(h->avctx);

        if (h->avctx->active_thread_type & FF_THREAD_FRAME)
            h->setup_finished = 1;
    }
}

/**
 * instantaneous decoder refresh.
 */
static void idr(H264Context *h)
{
    int i;
    ff_h264_remove_all_refs(h);
    h->prev_frame_num        =
    h->prev_frame_num_offset = 0;
    h->prev_poc_msb          = 1<<16;
    h->prev_poc_lsb          = 0;
    for (i = 0; i < MAX_DELAYED_PIC_COUNT; i++)
        h->last_pocs[i] = INT_MIN;
}

/* forget old pics after a seek */
void ff_h264_flush_change(H264Context *h)
{
    int i, j;

    h->next_outputed_poc = INT_MIN;
    h->prev_interlaced_frame = 1;
    idr(h);

    h->prev_frame_num = -1;
    if (h->cur_pic_ptr) {
        h->cur_pic_ptr->reference = 0;
        for (j=i=0; h->delayed_pic[i]; i++)
            if (h->delayed_pic[i] != h->cur_pic_ptr)
                h->delayed_pic[j++] = h->delayed_pic[i];
        h->delayed_pic[j] = NULL;
    }
    ff_h264_unref_picture(h, &h->last_pic_for_ec);

    h->first_field = 0;
    ff_h264_reset_sei(h);
    h->recovery_frame = -1;
    h->frame_recovered = 0;
    h->current_slice = 0;
    h->mmco_reset = 1;
    for (i = 0; i < h->nb_slice_ctx; i++)
        h->slice_ctx[i].list_count = 0;
}

/* forget old pics after a seek */
static void flush_dpb(AVCodecContext *avctx)
{
    H264Context *h = avctx->priv_data;
    int i;

    memset(h->delayed_pic, 0, sizeof(h->delayed_pic));

    ff_h264_flush_change(h);

    for (i = 0; i < H264_MAX_PICTURE_COUNT; i++)
        ff_h264_unref_picture(h, &h->DPB[i]);
    h->cur_pic_ptr = NULL;
    ff_h264_unref_picture(h, &h->cur_pic);

    h->mb_y = 0;

    ff_h264_free_tables(h);
    h->context_initialized = 0;
}

int ff_init_poc(H264Context *h, int pic_field_poc[2], int *pic_poc)
{
    const int max_frame_num = 1 << h->sps.log2_max_frame_num;
    int field_poc[2];

    h->frame_num_offset = h->prev_frame_num_offset;
    if (h->frame_num < h->prev_frame_num)
        h->frame_num_offset += max_frame_num;

    if (h->sps.poc_type == 0) {
        const int max_poc_lsb = 1 << h->sps.log2_max_poc_lsb;

        if (h->poc_lsb < h->prev_poc_lsb &&
            h->prev_poc_lsb - h->poc_lsb >= max_poc_lsb / 2)
            h->poc_msb = h->prev_poc_msb + max_poc_lsb;
        else if (h->poc_lsb > h->prev_poc_lsb &&
                 h->prev_poc_lsb - h->poc_lsb < -max_poc_lsb / 2)
            h->poc_msb = h->prev_poc_msb - max_poc_lsb;
        else
            h->poc_msb = h->prev_poc_msb;
        field_poc[0] =
        field_poc[1] = h->poc_msb + h->poc_lsb;
        if (h->picture_structure == PICT_FRAME)
            field_poc[1] += h->delta_poc_bottom;
    } else if (h->sps.poc_type == 1) {
        int abs_frame_num, expected_delta_per_poc_cycle, expectedpoc;
        int i;

        if (h->sps.poc_cycle_length != 0)
            abs_frame_num = h->frame_num_offset + h->frame_num;
        else
            abs_frame_num = 0;

        if (h->nal_ref_idc == 0 && abs_frame_num > 0)
            abs_frame_num--;

        expected_delta_per_poc_cycle = 0;
        for (i = 0; i < h->sps.poc_cycle_length; i++)
            // FIXME integrate during sps parse
            expected_delta_per_poc_cycle += h->sps.offset_for_ref_frame[i];

        if (abs_frame_num > 0) {
            int poc_cycle_cnt          = (abs_frame_num - 1) / h->sps.poc_cycle_length;
            int frame_num_in_poc_cycle = (abs_frame_num - 1) % h->sps.poc_cycle_length;

            expectedpoc = poc_cycle_cnt * expected_delta_per_poc_cycle;
            for (i = 0; i <= frame_num_in_poc_cycle; i++)
                expectedpoc = expectedpoc + h->sps.offset_for_ref_frame[i];
        } else
            expectedpoc = 0;

        if (h->nal_ref_idc == 0)
            expectedpoc = expectedpoc + h->sps.offset_for_non_ref_pic;

        field_poc[0] = expectedpoc + h->delta_poc[0];
        field_poc[1] = field_poc[0] + h->sps.offset_for_top_to_bottom_field;

        if (h->picture_structure == PICT_FRAME)
            field_poc[1] += h->delta_poc[1];
    } else {
        int poc = 2 * (h->frame_num_offset + h->frame_num);

        if (!h->nal_ref_idc)
            poc--;

        field_poc[0] = poc;
        field_poc[1] = poc;
    }

    if (h->picture_structure != PICT_BOTTOM_FIELD)
        pic_field_poc[0] = field_poc[0];
    if (h->picture_structure != PICT_TOP_FIELD)
        pic_field_poc[1] = field_poc[1];
    *pic_poc = FFMIN(pic_field_poc[0], pic_field_poc[1]);

    return 0;
}

/**
 * Compute profile from profile_idc and constraint_set?_flags.
 *
 * @param sps SPS
 *
 * @return profile as defined by FF_PROFILE_H264_*
 */
int ff_h264_get_profile(SPS *sps)
{
    int profile = sps->profile_idc;

    switch (sps->profile_idc) {
    case FF_PROFILE_H264_BASELINE:
        // constraint_set1_flag set to 1
        profile |= (sps->constraint_set_flags & 1 << 1) ? FF_PROFILE_H264_CONSTRAINED : 0;
        break;
    case FF_PROFILE_H264_HIGH_10:
    case FF_PROFILE_H264_HIGH_422:
    case FF_PROFILE_H264_HIGH_444_PREDICTIVE:
        // constraint_set3_flag set to 1
        profile |= (sps->constraint_set_flags & 1 << 3) ? FF_PROFILE_H264_INTRA : 0;
        break;
    }

    return profile;
}

<<<<<<< HEAD
int ff_set_ref_count(H264Context *h, H264SliceContext *sl)
{
    int ref_count[2], list_count;
    int num_ref_idx_active_override_flag;

    // set defaults, might be overridden a few lines later
    ref_count[0] = h->pps.ref_count[0];
    ref_count[1] = h->pps.ref_count[1];

    if (sl->slice_type_nos != AV_PICTURE_TYPE_I) {
        unsigned max[2];
        max[0] = max[1] = h->picture_structure == PICT_FRAME ? 15 : 31;

        num_ref_idx_active_override_flag = get_bits1(&sl->gb);

        if (num_ref_idx_active_override_flag) {
            ref_count[0] = get_ue_golomb(&sl->gb) + 1;
            if (sl->slice_type_nos == AV_PICTURE_TYPE_B) {
                ref_count[1] = get_ue_golomb(&sl->gb) + 1;
            } else
                // full range is spec-ok in this case, even for frames
                ref_count[1] = 1;
        }

        if (ref_count[0]-1 > max[0] || ref_count[1]-1 > max[1]){
            av_log(h->avctx, AV_LOG_ERROR, "reference overflow %u > %u or %u > %u\n", ref_count[0]-1, max[0], ref_count[1]-1, max[1]);
            sl->ref_count[0] = sl->ref_count[1] = 0;
            sl->list_count   = 0;
            return AVERROR_INVALIDDATA;
        }

        if (sl->slice_type_nos == AV_PICTURE_TYPE_B)
            list_count = 2;
        else
            list_count = 1;
    } else {
        list_count   = 0;
        ref_count[0] = ref_count[1] = 0;
    }

    sl->ref_count[0] = ref_count[0];
    sl->ref_count[1] = ref_count[1];
    sl->list_count   = list_count;

    return 0;
}

#if FF_API_CAP_VDPAU
static const uint8_t start_code[] = { 0x00, 0x00, 0x01 };
#endif

=======
>>>>>>> a6e27f7a
static int get_last_needed_nal(H264Context *h)
{
    int nals_needed = 0;
    int first_slice = 0;
    int i;

    for (i = 0; i < h->pkt.nb_nals; i++) {
        H2645NAL *nal = &h->pkt.nals[i];
        GetBitContext gb;

        /* packets can sometimes contain multiple PPS/SPS,
         * e.g. two PAFF field pictures in one packet, or a demuxer
         * which splits NALs strangely if so, when frame threading we
         * can't start the next thread until we've read all of them */
        switch (nal->type) {
        case NAL_SPS:
        case NAL_PPS:
            nals_needed = i;
            break;
        case NAL_DPA:
        case NAL_IDR_SLICE:
        case NAL_SLICE:
            init_get_bits8(&gb, nal->data + 1, (nal->size - 1));
            if (!get_ue_golomb_long(&gb) ||  // first_mb_in_slice
                !first_slice ||
                first_slice != nal->type)
                nals_needed = i;
            if (!first_slice)
                first_slice = nal->type;
        }
    }

    return nals_needed;
}

static int decode_nal_units(H264Context *h, const uint8_t *buf, int buf_size,
                            int parse_extradata)
{
    AVCodecContext *const avctx = h->avctx;
    unsigned context_count = 0;
    int nals_needed = 0; ///< number of NALs that need decoding before the next frame thread starts
    int idr_cleared=0;
    int i, ret = 0;

    h->nal_unit_type= 0;

    if(!h->slice_context_count)
         h->slice_context_count= 1;
    h->max_contexts = h->slice_context_count;
    if (!(avctx->flags2 & AV_CODEC_FLAG2_CHUNKS)) {
        h->current_slice = 0;
        if (!h->first_field)
            h->cur_pic_ptr = NULL;
        ff_h264_reset_sei(h);
    }

    if (h->nal_length_size == 4) {
        if (buf_size > 8 && AV_RB32(buf) == 1 && AV_RB32(buf+5) > (unsigned)buf_size) {
            h->is_avc = 0;
        }else if(buf_size > 3 && AV_RB32(buf) > 1 && AV_RB32(buf) <= (unsigned)buf_size)
            h->is_avc = 1;
    }

    ret = ff_h2645_packet_split(&h->pkt, buf, buf_size, avctx, h->is_avc,
                                h->nal_length_size, avctx->codec_id);
    if (ret < 0) {
        av_log(avctx, AV_LOG_ERROR,
               "Error splitting the input into NAL units.\n");
        /* don't consider NAL parsing failure a fatal error when parsing extradata, as the stream may work without it */
        return parse_extradata ? buf_size : ret;
    }

    if (avctx->active_thread_type & FF_THREAD_FRAME)
        nals_needed = get_last_needed_nal(h);

    for (i = 0; i < h->pkt.nb_nals; i++) {
        H2645NAL *nal = &h->pkt.nals[i];
        H264SliceContext *sl = &h->slice_ctx[context_count];
        int err;

        if (avctx->skip_frame >= AVDISCARD_NONREF &&
            nal->ref_idc == 0 && nal->type != NAL_SEI)
            continue;

again:
        /* Ignore per frame NAL unit type during extradata
         * parsing. Decoding slices is not possible in codec init
         * with frame-mt */
        if (parse_extradata) {
            switch (nal->type) {
            case NAL_IDR_SLICE:
            case NAL_SLICE:
            case NAL_DPA:
            case NAL_DPB:
            case NAL_DPC:
                av_log(h->avctx, AV_LOG_WARNING,
                       "Ignoring NAL %d in global header/extradata\n",
                       nal->type);
                // fall through to next case
            case NAL_AUXILIARY_SLICE:
                nal->type = NAL_FF_IGNORE;
            }
        }

        // FIXME these should stop being context-global variables
        h->nal_ref_idc   = nal->ref_idc;
        h->nal_unit_type = nal->type;

        err = 0;
        switch (nal->type) {
        case NAL_IDR_SLICE:
            if ((nal->data[1] & 0xFC) == 0x98) {
                av_log(h->avctx, AV_LOG_ERROR, "Invalid inter IDR frame\n");
                h->next_outputed_poc = INT_MIN;
                ret = -1;
                goto end;
            }
            if (nal->type != NAL_IDR_SLICE) {
                av_log(h->avctx, AV_LOG_ERROR,
                       "Invalid mix of idr and non-idr slices\n");
                ret = -1;
                goto end;
            }
            if(!idr_cleared) {
                if (h->current_slice && (avctx->active_thread_type & FF_THREAD_SLICE)) {
                    av_log(h, AV_LOG_ERROR, "invalid mixed IDR / non IDR frames cannot be decoded in slice multithreading mode\n");
                    ret = AVERROR_INVALIDDATA;
                    goto end;
                }
                idr(h); // FIXME ensure we don't lose some frames if there is reordering
            }
            idr_cleared = 1;
            h->has_recovery_point = 1;
        case NAL_SLICE:
            sl->gb = nal->gb;
            if (   nals_needed >= i
                || (!(avctx->active_thread_type & FF_THREAD_FRAME) && !context_count))
                h->au_pps_id = -1;

            if ((err = ff_h264_decode_slice_header(h, sl)))
                break;

            if (h->sei_recovery_frame_cnt >= 0) {
                if (h->frame_num != h->sei_recovery_frame_cnt || sl->slice_type_nos != AV_PICTURE_TYPE_I)
                    h->valid_recovery_point = 1;

                if (   h->recovery_frame < 0
                    || av_mod_uintp2(h->recovery_frame - h->frame_num, h->sps.log2_max_frame_num) > h->sei_recovery_frame_cnt) {
                    h->recovery_frame = av_mod_uintp2(h->frame_num + h->sei_recovery_frame_cnt, h->sps.log2_max_frame_num);

                    if (!h->valid_recovery_point)
                        h->recovery_frame = h->frame_num;
                }
            }

            h->cur_pic_ptr->f->key_frame |= (nal->type == NAL_IDR_SLICE);

            if (nal->type == NAL_IDR_SLICE ||
                (h->recovery_frame == h->frame_num && nal->ref_idc)) {
                h->recovery_frame         = -1;
                h->cur_pic_ptr->recovered = 1;
            }
            // If we have an IDR, all frames after it in decoded order are
            // "recovered".
            if (nal->type == NAL_IDR_SLICE)
                h->frame_recovered |= FRAME_RECOVERED_IDR;
#if 1
            h->cur_pic_ptr->recovered |= h->frame_recovered;
#else
            h->cur_pic_ptr->recovered |= !!(h->frame_recovered & FRAME_RECOVERED_IDR);
#endif

            if (h->current_slice == 1) {
                if (!(avctx->flags2 & AV_CODEC_FLAG2_CHUNKS))
                    decode_postinit(h, i >= nals_needed);

                if (h->avctx->hwaccel &&
                    (ret = h->avctx->hwaccel->start_frame(h->avctx, buf, buf_size)) < 0)
                    goto end;
#if FF_API_CAP_VDPAU
                if (CONFIG_H264_VDPAU_DECODER &&
                    h->avctx->codec->capabilities & AV_CODEC_CAP_HWACCEL_VDPAU)
                    ff_vdpau_h264_picture_start(h);
#endif
            }

            if (sl->redundant_pic_count == 0) {
                if (avctx->hwaccel) {
                    ret = avctx->hwaccel->decode_slice(avctx,
                                                       nal->raw_data,
                                                       nal->raw_size);
                    if (ret < 0)
                        goto end;
#if FF_API_CAP_VDPAU
                } else if (CONFIG_H264_VDPAU_DECODER &&
                           h->avctx->codec->capabilities & AV_CODEC_CAP_HWACCEL_VDPAU) {
                    ff_vdpau_add_data_chunk(h->cur_pic_ptr->f->data[0],
                                            start_code,
                                            sizeof(start_code));
                    ff_vdpau_add_data_chunk(h->cur_pic_ptr->f->data[0],
                                            nal->raw_data,
                                            nal->raw_size);
#endif
                } else
                    context_count++;
            }
            break;
        case NAL_DPA:
        case NAL_DPB:
        case NAL_DPC:
            avpriv_request_sample(avctx, "data partitioning");
            break;
        case NAL_SEI:
            h->gb = nal->gb;
            ret = ff_h264_decode_sei(h);
            if (ret < 0 && (h->avctx->err_recognition & AV_EF_EXPLODE))
                goto end;
            break;
        case NAL_SPS:
            h->gb = nal->gb;
            if (ff_h264_decode_seq_parameter_set(h, 0) >= 0)
                break;
            av_log(h->avctx, AV_LOG_DEBUG,
                   "SPS decoding failure, trying again with the complete NAL\n");
            init_get_bits8(&h->gb, nal->raw_data + 1, nal->raw_size - 1);
            if (ff_h264_decode_seq_parameter_set(h, 0) >= 0)
                break;
            h->gb = nal->gb;
            ff_h264_decode_seq_parameter_set(h, 1);

            break;
        case NAL_PPS:
            h->gb = nal->gb;
            ret = ff_h264_decode_picture_parameter_set(h, nal->size_bits);
            if (ret < 0 && (h->avctx->err_recognition & AV_EF_EXPLODE))
                goto end;
            break;
        case NAL_AUD:
        case NAL_END_SEQUENCE:
        case NAL_END_STREAM:
        case NAL_FILLER_DATA:
        case NAL_SPS_EXT:
        case NAL_AUXILIARY_SLICE:
            break;
        case NAL_FF_IGNORE:
            break;
        default:
            av_log(avctx, AV_LOG_DEBUG, "Unknown NAL code: %d (%d bits)\n",
                   nal->type, nal->size_bits);
        }

        if (context_count == h->max_contexts) {
            ret = ff_h264_execute_decode_slices(h, context_count);
            if (ret < 0 && (h->avctx->err_recognition & AV_EF_EXPLODE))
                goto end;
            context_count = 0;
        }

        if (err < 0 || err == SLICE_SKIPED) {
            if (err < 0)
                av_log(h->avctx, AV_LOG_ERROR, "decode_slice_header error\n");
            sl->ref_count[0] = sl->ref_count[1] = sl->list_count = 0;
        } else if (err == SLICE_SINGLETHREAD) {
            if (context_count > 1) {
                ret = ff_h264_execute_decode_slices(h, context_count - 1);
                if (ret < 0 && (h->avctx->err_recognition & AV_EF_EXPLODE))
                    goto end;
                context_count = 0;
            }
            /* Slice could not be decoded in parallel mode, restart. Note
             * that rbsp_buffer is not transferred, but since we no longer
             * run in parallel mode this should not be an issue. */
            sl               = &h->slice_ctx[0];
            goto again;
        }
    }
    if (context_count) {
        ret = ff_h264_execute_decode_slices(h, context_count);
        if (ret < 0 && (h->avctx->err_recognition & AV_EF_EXPLODE))
            goto end;
    }

    ret = 0;
end:

#if CONFIG_ERROR_RESILIENCE
    /*
     * FIXME: Error handling code does not seem to support interlaced
     * when slices span multiple rows
     * The ff_er_add_slice calls don't work right for bottom
     * fields; they cause massive erroneous error concealing
     * Error marking covers both fields (top and bottom).
     * This causes a mismatched s->error_count
     * and a bad error table. Further, the error count goes to
     * INT_MAX when called for bottom field, because mb_y is
     * past end by one (callers fault) and resync_mb_y != 0
     * causes problems for the first MB line, too.
     */
    if (!FIELD_PICTURE(h) && h->current_slice && !h->sps.new && h->enable_er) {
        H264SliceContext *sl = h->slice_ctx;
        int use_last_pic = h->last_pic_for_ec.f->buf[0] && !sl->ref_count[0];

        ff_h264_set_erpic(&sl->er.cur_pic, h->cur_pic_ptr);

        if (use_last_pic) {
            ff_h264_set_erpic(&sl->er.last_pic, &h->last_pic_for_ec);
            sl->ref_list[0][0].parent = &h->last_pic_for_ec;
            memcpy(sl->ref_list[0][0].data, h->last_pic_for_ec.f->data, sizeof(sl->ref_list[0][0].data));
            memcpy(sl->ref_list[0][0].linesize, h->last_pic_for_ec.f->linesize, sizeof(sl->ref_list[0][0].linesize));
            sl->ref_list[0][0].reference = h->last_pic_for_ec.reference;
        } else if (sl->ref_count[0]) {
            ff_h264_set_erpic(&sl->er.last_pic, sl->ref_list[0][0].parent);
        } else
            ff_h264_set_erpic(&sl->er.last_pic, NULL);

        if (sl->ref_count[1])
            ff_h264_set_erpic(&sl->er.next_pic, sl->ref_list[1][0].parent);

        sl->er.ref_count = sl->ref_count[0];

        ff_er_frame_end(&sl->er);
        if (use_last_pic)
            memset(&sl->ref_list[0][0], 0, sizeof(sl->ref_list[0][0]));
    }
#endif /* CONFIG_ERROR_RESILIENCE */
    /* clean up */
    if (h->cur_pic_ptr && !h->droppable) {
        ff_thread_report_progress(&h->cur_pic_ptr->tf, INT_MAX,
                                  h->picture_structure == PICT_BOTTOM_FIELD);
    }

    return (ret < 0) ? ret : buf_size;
}

/**
 * Return the number of bytes consumed for building the current frame.
 */
static int get_consumed_bytes(int pos, int buf_size)
{
    if (pos == 0)
        pos = 1;        // avoid infinite loops (I doubt that is needed but...)
    if (pos + 10 > buf_size)
        pos = buf_size; // oops ;)

    return pos;
}

static int output_frame(H264Context *h, AVFrame *dst, H264Picture *srcp)
{
    AVFrame *src = srcp->f;
    const AVPixFmtDescriptor *desc = av_pix_fmt_desc_get(src->format);
    int i;
    int ret = av_frame_ref(dst, src);
    if (ret < 0)
        return ret;

    av_dict_set(&dst->metadata, "stereo_mode", ff_h264_sei_stereo_mode(h), 0);

    h->backup_width   = h->avctx->width;
    h->backup_height  = h->avctx->height;
    h->backup_pix_fmt = h->avctx->pix_fmt;

    h->avctx->width   = dst->width;
    h->avctx->height  = dst->height;
    h->avctx->pix_fmt = dst->format;

    if (srcp->sei_recovery_frame_cnt == 0)
        dst->key_frame = 1;
    if (!srcp->crop)
        return 0;

    for (i = 0; i < desc->nb_components; i++) {
        int hshift = (i > 0) ? desc->log2_chroma_w : 0;
        int vshift = (i > 0) ? desc->log2_chroma_h : 0;
        int off    = ((srcp->crop_left >> hshift) << h->pixel_shift) +
                      (srcp->crop_top  >> vshift) * dst->linesize[i];
        dst->data[i] += off;
    }
    return 0;
}

static int is_extra(const uint8_t *buf, int buf_size)
{
    int cnt= buf[5]&0x1f;
    const uint8_t *p= buf+6;
    while(cnt--){
        int nalsize= AV_RB16(p) + 2;
        if(nalsize > buf_size - (p-buf) || (p[2] & 0x9F) != 7)
            return 0;
        p += nalsize;
    }
    cnt = *(p++);
    if(!cnt)
        return 0;
    while(cnt--){
        int nalsize= AV_RB16(p) + 2;
        if(nalsize > buf_size - (p-buf) || (p[2] & 0x9F) != 8)
            return 0;
        p += nalsize;
    }
    return 1;
}

static int h264_decode_frame(AVCodecContext *avctx, void *data,
                             int *got_frame, AVPacket *avpkt)
{
    const uint8_t *buf = avpkt->data;
    int buf_size       = avpkt->size;
    H264Context *h     = avctx->priv_data;
    AVFrame *pict      = data;
    int buf_index      = 0;
    H264Picture *out;
    int i, out_idx;
    int ret;

    h->flags = avctx->flags;
    h->setup_finished = 0;

    if (h->backup_width != -1) {
        avctx->width    = h->backup_width;
        h->backup_width = -1;
    }
    if (h->backup_height != -1) {
        avctx->height    = h->backup_height;
        h->backup_height = -1;
    }
    if (h->backup_pix_fmt != AV_PIX_FMT_NONE) {
        avctx->pix_fmt    = h->backup_pix_fmt;
        h->backup_pix_fmt = AV_PIX_FMT_NONE;
    }

    ff_h264_unref_picture(h, &h->last_pic_for_ec);

    /* end of stream, output what is still in the buffers */
    if (buf_size == 0) {
 out:

        h->cur_pic_ptr = NULL;
        h->first_field = 0;

        // FIXME factorize this with the output code below
        out     = h->delayed_pic[0];
        out_idx = 0;
        for (i = 1;
             h->delayed_pic[i] &&
             !h->delayed_pic[i]->f->key_frame &&
             !h->delayed_pic[i]->mmco_reset;
             i++)
            if (h->delayed_pic[i]->poc < out->poc) {
                out     = h->delayed_pic[i];
                out_idx = i;
            }

        for (i = out_idx; h->delayed_pic[i]; i++)
            h->delayed_pic[i] = h->delayed_pic[i + 1];

        if (out) {
            out->reference &= ~DELAYED_PIC_REF;
            ret = output_frame(h, pict, out);
            if (ret < 0)
                return ret;
            *got_frame = 1;
        }

        return buf_index;
    }
    if (h->is_avc && av_packet_get_side_data(avpkt, AV_PKT_DATA_NEW_EXTRADATA, NULL)) {
        int side_size;
        uint8_t *side = av_packet_get_side_data(avpkt, AV_PKT_DATA_NEW_EXTRADATA, &side_size);
        if (is_extra(side, side_size))
            ff_h264_decode_extradata(h, side, side_size);
    }
    if(h->is_avc && buf_size >= 9 && buf[0]==1 && buf[2]==0 && (buf[4]&0xFC)==0xFC && (buf[5]&0x1F) && buf[8]==0x67){
        if (is_extra(buf, buf_size))
            return ff_h264_decode_extradata(h, buf, buf_size);
    }

    buf_index = decode_nal_units(h, buf, buf_size, 0);
    if (buf_index < 0)
        return AVERROR_INVALIDDATA;

    if (!h->cur_pic_ptr && h->nal_unit_type == NAL_END_SEQUENCE) {
        av_assert0(buf_index <= buf_size);
        goto out;
    }

    if (!(avctx->flags2 & AV_CODEC_FLAG2_CHUNKS) && !h->cur_pic_ptr) {
        if (avctx->skip_frame >= AVDISCARD_NONREF ||
            buf_size >= 4 && !memcmp("Q264", buf, 4))
            return buf_size;
        av_log(avctx, AV_LOG_ERROR, "no frame!\n");
        return AVERROR_INVALIDDATA;
    }

    if (!(avctx->flags2 & AV_CODEC_FLAG2_CHUNKS) ||
        (h->mb_y >= h->mb_height && h->mb_height)) {
        if (avctx->flags2 & AV_CODEC_FLAG2_CHUNKS)
            decode_postinit(h, 1);

        if ((ret = ff_h264_field_end(h, &h->slice_ctx[0], 0)) < 0)
            return ret;

        /* Wait for second field. */
        *got_frame = 0;
        if (h->next_output_pic && ((avctx->flags & AV_CODEC_FLAG_OUTPUT_CORRUPT) ||
                                   (avctx->flags2 & AV_CODEC_FLAG2_SHOW_ALL) ||
                                   h->next_output_pic->recovered)) {
            if (!h->next_output_pic->recovered)
                h->next_output_pic->f->flags |= AV_FRAME_FLAG_CORRUPT;

            if (!h->avctx->hwaccel &&
                 (h->next_output_pic->field_poc[0] == INT_MAX ||
                  h->next_output_pic->field_poc[1] == INT_MAX)
            ) {
                int p;
                AVFrame *f = h->next_output_pic->f;
                int field = h->next_output_pic->field_poc[0] == INT_MAX;
                uint8_t *dst_data[4];
                int linesizes[4];
                const uint8_t *src_data[4];

                av_log(h->avctx, AV_LOG_DEBUG, "Duplicating field %d to fill missing\n", field);

                for (p = 0; p<4; p++) {
                    dst_data[p] = f->data[p] + (field^1)*f->linesize[p];
                    src_data[p] = f->data[p] +  field   *f->linesize[p];
                    linesizes[p] = 2*f->linesize[p];
                }

                av_image_copy(dst_data, linesizes, src_data, linesizes,
                              f->format, f->width, f->height>>1);
            }

            ret = output_frame(h, pict, h->next_output_pic);
            if (ret < 0)
                return ret;
            *got_frame = 1;
            if (CONFIG_MPEGVIDEO) {
                ff_print_debug_info2(h->avctx, pict, NULL,
                                    h->next_output_pic->mb_type,
                                    h->next_output_pic->qscale_table,
                                    h->next_output_pic->motion_val,
                                    &h->low_delay,
                                    h->mb_width, h->mb_height, h->mb_stride, 1);
            }
        }
    }

    av_assert0(pict->buf[0] || !*got_frame);

    ff_h264_unref_picture(h, &h->last_pic_for_ec);

    return get_consumed_bytes(buf_index, buf_size);
}

av_cold void ff_h264_free_context(H264Context *h)
{
    int i;

    ff_h264_free_tables(h);

    for (i = 0; i < H264_MAX_PICTURE_COUNT; i++) {
        ff_h264_unref_picture(h, &h->DPB[i]);
        av_frame_free(&h->DPB[i].f);
    }
    memset(h->delayed_pic, 0, sizeof(h->delayed_pic));

    h->cur_pic_ptr = NULL;

    for (i = 0; i < h->nb_slice_ctx; i++)
        av_freep(&h->slice_ctx[i].rbsp_buffer);
    av_freep(&h->slice_ctx);
    h->nb_slice_ctx = 0;

    h->a53_caption_size = 0;
    av_freep(&h->a53_caption);

    for (i = 0; i < MAX_SPS_COUNT; i++)
        av_freep(h->sps_buffers + i);

    for (i = 0; i < MAX_PPS_COUNT; i++)
        av_freep(h->pps_buffers + i);

    ff_h2645_packet_uninit(&h->pkt);
}

static av_cold int h264_decode_end(AVCodecContext *avctx)
{
    H264Context *h = avctx->priv_data;

    ff_h264_remove_all_refs(h);
    ff_h264_free_context(h);

    ff_h264_unref_picture(h, &h->cur_pic);
    av_frame_free(&h->cur_pic.f);
    ff_h264_unref_picture(h, &h->last_pic_for_ec);
    av_frame_free(&h->last_pic_for_ec.f);

    return 0;
}

#define OFFSET(x) offsetof(H264Context, x)
#define VD AV_OPT_FLAG_VIDEO_PARAM | AV_OPT_FLAG_DECODING_PARAM
static const AVOption h264_options[] = {
    {"is_avc", "is avc", offsetof(H264Context, is_avc), AV_OPT_TYPE_BOOL, {.i64 = 0}, 0, 1, 0},
    {"nal_length_size", "nal_length_size", offsetof(H264Context, nal_length_size), AV_OPT_TYPE_INT, {.i64 = 0}, 0, 4, 0},
    { "enable_er", "Enable error resilience on damaged frames (unsafe)", OFFSET(enable_er), AV_OPT_TYPE_BOOL, { .i64 = -1 }, -1, 1, VD },
    { NULL },
};

static const AVClass h264_class = {
    .class_name = "H264 Decoder",
    .item_name  = av_default_item_name,
    .option     = h264_options,
    .version    = LIBAVUTIL_VERSION_INT,
};

AVCodec ff_h264_decoder = {
    .name                  = "h264",
    .long_name             = NULL_IF_CONFIG_SMALL("H.264 / AVC / MPEG-4 AVC / MPEG-4 part 10"),
    .type                  = AVMEDIA_TYPE_VIDEO,
    .id                    = AV_CODEC_ID_H264,
    .priv_data_size        = sizeof(H264Context),
    .init                  = ff_h264_decode_init,
    .close                 = h264_decode_end,
    .decode                = h264_decode_frame,
    .capabilities          = /*AV_CODEC_CAP_DRAW_HORIZ_BAND |*/ AV_CODEC_CAP_DR1 |
                             AV_CODEC_CAP_DELAY | AV_CODEC_CAP_SLICE_THREADS |
                             AV_CODEC_CAP_FRAME_THREADS,
    .caps_internal         = FF_CODEC_CAP_INIT_THREADSAFE,
    .flush                 = flush_dpb,
    .init_thread_copy      = ONLY_IF_THREADS_ENABLED(decode_init_thread_copy),
    .update_thread_context = ONLY_IF_THREADS_ENABLED(ff_h264_update_thread_context),
    .profiles              = NULL_IF_CONFIG_SMALL(ff_h264_profiles),
    .priv_class            = &h264_class,
};

#if CONFIG_H264_VDPAU_DECODER && FF_API_VDPAU
static const AVClass h264_vdpau_class = {
    .class_name = "H264 VDPAU Decoder",
    .item_name  = av_default_item_name,
    .option     = h264_options,
    .version    = LIBAVUTIL_VERSION_INT,
};

AVCodec ff_h264_vdpau_decoder = {
    .name           = "h264_vdpau",
    .long_name      = NULL_IF_CONFIG_SMALL("H.264 / AVC / MPEG-4 AVC / MPEG-4 part 10 (VDPAU acceleration)"),
    .type           = AVMEDIA_TYPE_VIDEO,
    .id             = AV_CODEC_ID_H264,
    .priv_data_size = sizeof(H264Context),
    .init           = ff_h264_decode_init,
    .close          = h264_decode_end,
    .decode         = h264_decode_frame,
    .capabilities   = AV_CODEC_CAP_DR1 | AV_CODEC_CAP_DELAY | AV_CODEC_CAP_HWACCEL_VDPAU,
    .flush          = flush_dpb,
    .pix_fmts       = (const enum AVPixelFormat[]) { AV_PIX_FMT_VDPAU_H264,
                                                     AV_PIX_FMT_NONE},
    .profiles       = NULL_IF_CONFIG_SMALL(ff_h264_profiles),
    .priv_class     = &h264_vdpau_class,
};
#endif<|MERGE_RESOLUTION|>--- conflicted
+++ resolved
@@ -997,60 +997,11 @@
     return profile;
 }
 
-<<<<<<< HEAD
-int ff_set_ref_count(H264Context *h, H264SliceContext *sl)
-{
-    int ref_count[2], list_count;
-    int num_ref_idx_active_override_flag;
-
-    // set defaults, might be overridden a few lines later
-    ref_count[0] = h->pps.ref_count[0];
-    ref_count[1] = h->pps.ref_count[1];
-
-    if (sl->slice_type_nos != AV_PICTURE_TYPE_I) {
-        unsigned max[2];
-        max[0] = max[1] = h->picture_structure == PICT_FRAME ? 15 : 31;
-
-        num_ref_idx_active_override_flag = get_bits1(&sl->gb);
-
-        if (num_ref_idx_active_override_flag) {
-            ref_count[0] = get_ue_golomb(&sl->gb) + 1;
-            if (sl->slice_type_nos == AV_PICTURE_TYPE_B) {
-                ref_count[1] = get_ue_golomb(&sl->gb) + 1;
-            } else
-                // full range is spec-ok in this case, even for frames
-                ref_count[1] = 1;
-        }
-
-        if (ref_count[0]-1 > max[0] || ref_count[1]-1 > max[1]){
-            av_log(h->avctx, AV_LOG_ERROR, "reference overflow %u > %u or %u > %u\n", ref_count[0]-1, max[0], ref_count[1]-1, max[1]);
-            sl->ref_count[0] = sl->ref_count[1] = 0;
-            sl->list_count   = 0;
-            return AVERROR_INVALIDDATA;
-        }
-
-        if (sl->slice_type_nos == AV_PICTURE_TYPE_B)
-            list_count = 2;
-        else
-            list_count = 1;
-    } else {
-        list_count   = 0;
-        ref_count[0] = ref_count[1] = 0;
-    }
-
-    sl->ref_count[0] = ref_count[0];
-    sl->ref_count[1] = ref_count[1];
-    sl->list_count   = list_count;
-
-    return 0;
-}
 
 #if FF_API_CAP_VDPAU
 static const uint8_t start_code[] = { 0x00, 0x00, 0x01 };
 #endif
 
-=======
->>>>>>> a6e27f7a
 static int get_last_needed_nal(H264Context *h)
 {
     int nals_needed = 0;
