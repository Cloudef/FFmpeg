/*
 * utils for libavcodec
 * Copyright (c) 2001 Fabrice Bellard
 * Copyright (c) 2002-2004 Michael Niedermayer <michaelni@gmx.at>
 *
 * This file is part of FFmpeg.
 *
 * FFmpeg is free software; you can redistribute it and/or
 * modify it under the terms of the GNU Lesser General Public
 * License as published by the Free Software Foundation; either
 * version 2.1 of the License, or (at your option) any later version.
 *
 * FFmpeg is distributed in the hope that it will be useful,
 * but WITHOUT ANY WARRANTY; without even the implied warranty of
 * MERCHANTABILITY or FITNESS FOR A PARTICULAR PURPOSE.  See the GNU
 * Lesser General Public License for more details.
 *
 * You should have received a copy of the GNU Lesser General Public
 * License along with FFmpeg; if not, write to the Free Software
 * Foundation, Inc., 51 Franklin Street, Fifth Floor, Boston, MA 02110-1301 USA
 */

/**
 * @file
 * utils.
 */

#include "libavutil/avassert.h"
#include "libavutil/avstring.h"
#include "libavutil/crc.h"
#include "libavutil/mathematics.h"
#include "libavutil/pixdesc.h"
#include "libavutil/audioconvert.h"
#include "libavutil/imgutils.h"
#include "libavutil/samplefmt.h"
#include "libavutil/dict.h"
#include "libavutil/avassert.h"
#include "avcodec.h"
#include "dsputil.h"
#include "libavutil/opt.h"
#include "imgconvert.h"
#include "thread.h"
#include "audioconvert.h"
#include "internal.h"
#include "bytestream.h"
#include <stdlib.h>
#include <stdarg.h>
#include <limits.h>
#include <float.h>

static int volatile entangled_thread_counter=0;
static int (*ff_lockmgr_cb)(void **mutex, enum AVLockOp op);
static void *codec_mutex;
static void *avformat_mutex;

void *av_fast_realloc(void *ptr, unsigned int *size, size_t min_size)
{
    if(min_size < *size)
        return ptr;

    min_size= FFMAX(17*min_size/16 + 32, min_size);

    ptr= av_realloc(ptr, min_size);
    if(!ptr) //we could set this to the unmodified min_size but this is safer if the user lost the ptr and uses NULL now
        min_size= 0;

    *size= min_size;

    return ptr;
}

static inline int ff_fast_malloc(void *ptr, unsigned int *size, size_t min_size, int zero_realloc)
{
    void **p = ptr;
    if (min_size < *size)
        return 0;
    min_size= FFMAX(17*min_size/16 + 32, min_size);
    av_free(*p);
    *p = zero_realloc ? av_mallocz(min_size) : av_malloc(min_size);
    if (!*p) min_size = 0;
    *size= min_size;
    return 1;
}

void av_fast_malloc(void *ptr, unsigned int *size, size_t min_size)
{
    ff_fast_malloc(ptr, size, min_size, 0);
}

void av_fast_padded_malloc(void *ptr, unsigned int *size, size_t min_size)
{
    uint8_t **p = ptr;
    if (min_size > SIZE_MAX - FF_INPUT_BUFFER_PADDING_SIZE) {
        av_freep(p);
        *size = 0;
        return;
    }
    if (!ff_fast_malloc(p, size, min_size + FF_INPUT_BUFFER_PADDING_SIZE, 1))
        memset(*p + min_size, 0, FF_INPUT_BUFFER_PADDING_SIZE);
}

/* encoder management */
static AVCodec *first_avcodec = NULL;

AVCodec *av_codec_next(AVCodec *c){
    if(c) return c->next;
    else  return first_avcodec;
}

static void avcodec_init(void)
{
    static int initialized = 0;

    if (initialized != 0)
        return;
    initialized = 1;

    ff_dsputil_static_init();
}

int av_codec_is_encoder(AVCodec *codec)
{
    return codec && (codec->encode || codec->encode2);
}

int av_codec_is_decoder(AVCodec *codec)
{
    return codec && codec->decode;
}

void avcodec_register(AVCodec *codec)
{
    AVCodec **p;
    avcodec_init();
    p = &first_avcodec;
    while (*p != NULL) p = &(*p)->next;
    *p = codec;
    codec->next = NULL;

    if (codec->init_static_data)
        codec->init_static_data(codec);
}

unsigned avcodec_get_edge_width(void)
{
    return EDGE_WIDTH;
}

void avcodec_set_dimensions(AVCodecContext *s, int width, int height){
    s->coded_width = width;
    s->coded_height= height;
    s->width  = width;
    s->height = height;
}

#define INTERNAL_BUFFER_SIZE (32+1)

void avcodec_align_dimensions2(AVCodecContext *s, int *width, int *height,
                               int linesize_align[AV_NUM_DATA_POINTERS])
{
    int i;
    int w_align= 1;
    int h_align= 1;

    switch(s->pix_fmt){
    case PIX_FMT_YUV420P:
    case PIX_FMT_YUYV422:
    case PIX_FMT_UYVY422:
    case PIX_FMT_YUV422P:
    case PIX_FMT_YUV440P:
    case PIX_FMT_YUV444P:
    case PIX_FMT_GBRP:
    case PIX_FMT_GRAY8:
    case PIX_FMT_GRAY16BE:
    case PIX_FMT_GRAY16LE:
    case PIX_FMT_YUVJ420P:
    case PIX_FMT_YUVJ422P:
    case PIX_FMT_YUVJ440P:
    case PIX_FMT_YUVJ444P:
    case PIX_FMT_YUVA420P:
    case PIX_FMT_YUVA444P:
    case PIX_FMT_YUV420P9LE:
    case PIX_FMT_YUV420P9BE:
    case PIX_FMT_YUV420P10LE:
    case PIX_FMT_YUV420P10BE:
    case PIX_FMT_YUV422P9LE:
    case PIX_FMT_YUV422P9BE:
    case PIX_FMT_YUV422P10LE:
    case PIX_FMT_YUV422P10BE:
    case PIX_FMT_YUV444P9LE:
    case PIX_FMT_YUV444P9BE:
    case PIX_FMT_YUV444P10LE:
    case PIX_FMT_YUV444P10BE:
    case PIX_FMT_GBRP9LE:
    case PIX_FMT_GBRP9BE:
    case PIX_FMT_GBRP10LE:
    case PIX_FMT_GBRP10BE:
        w_align = 16; //FIXME assume 16 pixel per macroblock
        h_align = 16 * 2; // interlaced needs 2 macroblocks height
        break;
    case PIX_FMT_YUV411P:
    case PIX_FMT_UYYVYY411:
        w_align=32;
        h_align=8;
        break;
    case PIX_FMT_YUV410P:
        if(s->codec_id == CODEC_ID_SVQ1){
            w_align=64;
            h_align=64;
        }
    case PIX_FMT_RGB555:
        if(s->codec_id == CODEC_ID_RPZA){
            w_align=4;
            h_align=4;
        }
    case PIX_FMT_PAL8:
    case PIX_FMT_BGR8:
    case PIX_FMT_RGB8:
        if(s->codec_id == CODEC_ID_SMC){
            w_align=4;
            h_align=4;
        }
        break;
    case PIX_FMT_BGR24:
        if((s->codec_id == CODEC_ID_MSZH) || (s->codec_id == CODEC_ID_ZLIB)){
            w_align=4;
            h_align=4;
        }
        break;
    default:
        w_align= 1;
        h_align= 1;
        break;
    }

    if(s->codec_id == CODEC_ID_IFF_ILBM || s->codec_id == CODEC_ID_IFF_BYTERUN1){
        w_align= FFMAX(w_align, 8);
    }

    *width = FFALIGN(*width , w_align);
    *height= FFALIGN(*height, h_align);
    if (s->codec_id == CODEC_ID_H264)
        *height+=2; // some of the optimized chroma MC reads one line too much

    for (i = 0; i < 4; i++)
        linesize_align[i] = STRIDE_ALIGN;
}

void avcodec_align_dimensions(AVCodecContext *s, int *width, int *height){
    int chroma_shift = av_pix_fmt_descriptors[s->pix_fmt].log2_chroma_w;
    int linesize_align[AV_NUM_DATA_POINTERS];
    int align;
    avcodec_align_dimensions2(s, width, height, linesize_align);
    align = FFMAX(linesize_align[0], linesize_align[3]);
    linesize_align[1] <<= chroma_shift;
    linesize_align[2] <<= chroma_shift;
    align = FFMAX3(align, linesize_align[1], linesize_align[2]);
    *width=FFALIGN(*width, align);
}

void ff_init_buffer_info(AVCodecContext *s, AVFrame *pic)
{
    if (s->pkt) {
        pic->pkt_pts = s->pkt->pts;
        pic->pkt_pos = s->pkt->pos;
    } else {
        pic->pkt_pts = AV_NOPTS_VALUE;
        pic->pkt_pos = -1;
    }
    pic->reordered_opaque= s->reordered_opaque;
    pic->sample_aspect_ratio = s->sample_aspect_ratio;
    pic->width               = s->width;
    pic->height              = s->height;
    pic->format              = s->pix_fmt;
}

int avcodec_fill_audio_frame(AVFrame *frame, int nb_channels,
                             enum AVSampleFormat sample_fmt, const uint8_t *buf,
                             int buf_size, int align)
{
    int ch, planar, needed_size, ret = 0;

    needed_size = av_samples_get_buffer_size(NULL, nb_channels,
                                             frame->nb_samples, sample_fmt,
                                             align);
    if (buf_size < needed_size)
        return AVERROR(EINVAL);

    planar = av_sample_fmt_is_planar(sample_fmt);
    if (planar && nb_channels > AV_NUM_DATA_POINTERS) {
        if (!(frame->extended_data = av_mallocz(nb_channels *
                                                sizeof(*frame->extended_data))))
            return AVERROR(ENOMEM);
    } else {
        frame->extended_data = frame->data;
    }

    if ((ret = av_samples_fill_arrays(frame->extended_data, &frame->linesize[0],
                                      (uint8_t *)(intptr_t)buf, nb_channels, frame->nb_samples,
                                      sample_fmt, align)) < 0) {
        if (frame->extended_data != frame->data)
            av_freep(&frame->extended_data);
        return ret;
    }
    if (frame->extended_data != frame->data) {
        for (ch = 0; ch < AV_NUM_DATA_POINTERS; ch++)
            frame->data[ch] = frame->extended_data[ch];
    }

    return ret;
}

static int audio_get_buffer(AVCodecContext *avctx, AVFrame *frame)
{
    AVCodecInternal *avci = avctx->internal;
    InternalBuffer *buf;
    int buf_size, ret;

    buf_size = av_samples_get_buffer_size(NULL, avctx->channels,
                                          frame->nb_samples, avctx->sample_fmt,
                                          0);
    if (buf_size < 0)
        return AVERROR(EINVAL);

    /* allocate InternalBuffer if needed */
    if (!avci->buffer) {
        avci->buffer = av_mallocz(sizeof(InternalBuffer));
        if (!avci->buffer)
            return AVERROR(ENOMEM);
    }
    buf = avci->buffer;

    /* if there is a previously-used internal buffer, check its size and
       channel count to see if we can reuse it */
    if (buf->extended_data) {
        /* if current buffer is too small, free it */
        if (buf->extended_data[0] && buf_size > buf->audio_data_size) {
            av_free(buf->extended_data[0]);
            if (buf->extended_data != buf->data)
                av_freep(&buf->extended_data);
            buf->extended_data = NULL;
            buf->data[0] = NULL;
        }
        /* if number of channels has changed, reset and/or free extended data
           pointers but leave data buffer in buf->data[0] for reuse */
        if (buf->nb_channels != avctx->channels) {
            if (buf->extended_data != buf->data)
                av_free(buf->extended_data);
            buf->extended_data = NULL;
        }
    }

    /* if there is no previous buffer or the previous buffer cannot be used
       as-is, allocate a new buffer and/or rearrange the channel pointers */
    if (!buf->extended_data) {
        if (!buf->data[0]) {
            if (!(buf->data[0] = av_mallocz(buf_size)))
                return AVERROR(ENOMEM);
            buf->audio_data_size = buf_size;
        }
        if ((ret = avcodec_fill_audio_frame(frame, avctx->channels,
                                            avctx->sample_fmt, buf->data[0],
                                            buf->audio_data_size, 0)))
            return ret;

        if (frame->extended_data == frame->data)
            buf->extended_data = buf->data;
        else
            buf->extended_data = frame->extended_data;
        memcpy(buf->data, frame->data, sizeof(frame->data));
        buf->linesize[0] = frame->linesize[0];
        buf->nb_channels = avctx->channels;
    } else {
        /* copy InternalBuffer info to the AVFrame */
        frame->extended_data = buf->extended_data;
        frame->linesize[0]   = buf->linesize[0];
        memcpy(frame->data, buf->data, sizeof(frame->data));
    }

    frame->type          = FF_BUFFER_TYPE_INTERNAL;

    if (avctx->pkt) {
        frame->pkt_pts = avctx->pkt->pts;
        frame->pkt_pos = avctx->pkt->pos;
    } else {
        frame->pkt_pts = AV_NOPTS_VALUE;
        frame->pkt_pos = -1;
    }

    frame->reordered_opaque = avctx->reordered_opaque;

    if (avctx->debug & FF_DEBUG_BUFFERS)
        av_log(avctx, AV_LOG_DEBUG, "default_get_buffer called on frame %p, "
               "internal audio buffer used\n", frame);

    return 0;
}

static int video_get_buffer(AVCodecContext *s, AVFrame *pic)
{
    int i;
    int w= s->width;
    int h= s->height;
    InternalBuffer *buf;
    AVCodecInternal *avci = s->internal;

    if(pic->data[0]!=NULL) {
        av_log(s, AV_LOG_ERROR, "pic->data[0]!=NULL in avcodec_default_get_buffer\n");
        return -1;
    }
    if(avci->buffer_count >= INTERNAL_BUFFER_SIZE) {
        av_log(s, AV_LOG_ERROR, "buffer_count overflow (missing release_buffer?)\n");
        return -1;
    }

    if(av_image_check_size(w, h, 0, s) || s->pix_fmt<0)
        return -1;

    if (!avci->buffer) {
        avci->buffer = av_mallocz((INTERNAL_BUFFER_SIZE+1) *
                                  sizeof(InternalBuffer));
    }

    buf = &avci->buffer[avci->buffer_count];

    if(buf->base[0] && (buf->width != w || buf->height != h || buf->pix_fmt != s->pix_fmt)){
        for (i = 0; i < AV_NUM_DATA_POINTERS; i++) {
            av_freep(&buf->base[i]);
            buf->data[i]= NULL;
        }
    }

    if (!buf->base[0]) {
        int h_chroma_shift, v_chroma_shift;
        int size[4] = {0};
        int tmpsize;
        int unaligned;
        AVPicture picture;
        int stride_align[AV_NUM_DATA_POINTERS];
        const int pixel_size = av_pix_fmt_descriptors[s->pix_fmt].comp[0].step_minus1+1;

        avcodec_get_chroma_sub_sample(s->pix_fmt, &h_chroma_shift, &v_chroma_shift);

        avcodec_align_dimensions2(s, &w, &h, stride_align);

        if(!(s->flags&CODEC_FLAG_EMU_EDGE)){
            w+= EDGE_WIDTH*2;
            h+= EDGE_WIDTH*2;
        }

        do {
            // NOTE: do not align linesizes individually, this breaks e.g. assumptions
            // that linesize[0] == 2*linesize[1] in the MPEG-encoder for 4:2:2
            av_image_fill_linesizes(picture.linesize, s->pix_fmt, w);
            // increase alignment of w for next try (rhs gives the lowest bit set in w)
            w += w & ~(w-1);

            unaligned = 0;
            for (i=0; i<4; i++){
                unaligned |= picture.linesize[i] % stride_align[i];
            }
        } while (unaligned);

        tmpsize = av_image_fill_pointers(picture.data, s->pix_fmt, h, NULL, picture.linesize);
        if (tmpsize < 0)
            return -1;

        for (i=0; i<3 && picture.data[i+1]; i++)
            size[i] = picture.data[i+1] - picture.data[i];
        size[i] = tmpsize - (picture.data[i] - picture.data[0]);

        memset(buf->base, 0, sizeof(buf->base));
        memset(buf->data, 0, sizeof(buf->data));

        for(i=0; i<4 && size[i]; i++){
            const int h_shift= i==0 ? 0 : h_chroma_shift;
            const int v_shift= i==0 ? 0 : v_chroma_shift;

            buf->linesize[i]= picture.linesize[i];

            buf->base[i]= av_malloc(size[i]+16); //FIXME 16
            if(buf->base[i]==NULL) return -1;
            memset(buf->base[i], 128, size[i]);

            // no edge if EDGE EMU or not planar YUV
            if((s->flags&CODEC_FLAG_EMU_EDGE) || !size[2])
                buf->data[i] = buf->base[i];
            else
                buf->data[i] = buf->base[i] + FFALIGN((buf->linesize[i]*EDGE_WIDTH>>v_shift) + (pixel_size*EDGE_WIDTH>>h_shift), stride_align[i]);
        }
        for (; i < AV_NUM_DATA_POINTERS; i++) {
            buf->base[i] = buf->data[i] = NULL;
            buf->linesize[i] = 0;
        }
        if(size[1] && !size[2])
            ff_set_systematic_pal2((uint32_t*)buf->data[1], s->pix_fmt);
        buf->width  = s->width;
        buf->height = s->height;
        buf->pix_fmt= s->pix_fmt;
    }
    pic->type= FF_BUFFER_TYPE_INTERNAL;

    for (i = 0; i < AV_NUM_DATA_POINTERS; i++) {
        pic->base[i]= buf->base[i];
        pic->data[i]= buf->data[i];
        pic->linesize[i]= buf->linesize[i];
    }
    pic->extended_data = pic->data;
    avci->buffer_count++;
    pic->width  = buf->width;
    pic->height = buf->height;
    pic->format = buf->pix_fmt;
    pic->sample_aspect_ratio = s->sample_aspect_ratio;

    if (s->pkt) {
        pic->pkt_pts = s->pkt->pts;
        pic->pkt_pos = s->pkt->pos;
    } else {
        pic->pkt_pts = AV_NOPTS_VALUE;
        pic->pkt_pos = -1;
    }
    pic->reordered_opaque= s->reordered_opaque;
    pic->sample_aspect_ratio = s->sample_aspect_ratio;
    pic->width               = s->width;
    pic->height              = s->height;
    pic->format              = s->pix_fmt;

    if(s->debug&FF_DEBUG_BUFFERS)
        av_log(s, AV_LOG_DEBUG, "default_get_buffer called on pic %p, %d "
               "buffers used\n", pic, avci->buffer_count);

    return 0;
}

int avcodec_default_get_buffer(AVCodecContext *avctx, AVFrame *frame)
{
    switch (avctx->codec_type) {
    case AVMEDIA_TYPE_VIDEO:
        return video_get_buffer(avctx, frame);
    case AVMEDIA_TYPE_AUDIO:
        return audio_get_buffer(avctx, frame);
    default:
        return -1;
    }
}

void avcodec_default_release_buffer(AVCodecContext *s, AVFrame *pic){
    int i;
    InternalBuffer *buf, *last;
    AVCodecInternal *avci = s->internal;

    assert(s->codec_type == AVMEDIA_TYPE_VIDEO);

    assert(pic->type==FF_BUFFER_TYPE_INTERNAL);
    assert(avci->buffer_count);

    if (avci->buffer) {
        buf = NULL; /* avoids warning */
        for (i = 0; i < avci->buffer_count; i++) { //just 3-5 checks so is not worth to optimize
            buf = &avci->buffer[i];
            if (buf->data[0] == pic->data[0])
                break;
        }
        assert(i < avci->buffer_count);
        avci->buffer_count--;
        last = &avci->buffer[avci->buffer_count];

        if (buf != last)
            FFSWAP(InternalBuffer, *buf, *last);
    }

    for (i = 0; i < AV_NUM_DATA_POINTERS; i++) {
        pic->data[i]=NULL;
//        pic->base[i]=NULL;
    }
//printf("R%X\n", pic->opaque);

    if(s->debug&FF_DEBUG_BUFFERS)
        av_log(s, AV_LOG_DEBUG, "default_release_buffer called on pic %p, %d "
               "buffers used\n", pic, avci->buffer_count);
}

int avcodec_default_reget_buffer(AVCodecContext *s, AVFrame *pic){
    AVFrame temp_pic;
    int i;

    assert(s->codec_type == AVMEDIA_TYPE_VIDEO);

    if (pic->data[0] && (pic->width != s->width || pic->height != s->height || pic->format != s->pix_fmt)) {
        av_log(s, AV_LOG_WARNING, "Picture changed from size:%dx%d fmt:%s to size:%dx%d fmt:%s in reget buffer()\n",
               pic->width, pic->height, av_get_pix_fmt_name(pic->format), s->width, s->height, av_get_pix_fmt_name(s->pix_fmt));
        s->release_buffer(s, pic);
    }

    ff_init_buffer_info(s, pic);

    /* If no picture return a new buffer */
    if(pic->data[0] == NULL) {
        /* We will copy from buffer, so must be readable */
        pic->buffer_hints |= FF_BUFFER_HINTS_READABLE;
        return s->get_buffer(s, pic);
    }

    assert(s->pix_fmt == pic->format);

    /* If internal buffer type return the same buffer */
    if(pic->type == FF_BUFFER_TYPE_INTERNAL) {
        return 0;
    }

    /*
     * Not internal type and reget_buffer not overridden, emulate cr buffer
     */
    temp_pic = *pic;
    for(i = 0; i < AV_NUM_DATA_POINTERS; i++)
        pic->data[i] = pic->base[i] = NULL;
    pic->opaque = NULL;
    /* Allocate new frame */
    if (s->get_buffer(s, pic))
        return -1;
    /* Copy image data from old buffer to new buffer */
    av_picture_copy((AVPicture*)pic, (AVPicture*)&temp_pic, s->pix_fmt, s->width,
             s->height);
    s->release_buffer(s, &temp_pic); // Release old frame
    return 0;
}

int avcodec_default_execute(AVCodecContext *c, int (*func)(AVCodecContext *c2, void *arg2),void *arg, int *ret, int count, int size){
    int i;

    for(i=0; i<count; i++){
        int r= func(c, (char*)arg + i*size);
        if(ret) ret[i]= r;
    }
    return 0;
}

int avcodec_default_execute2(AVCodecContext *c, int (*func)(AVCodecContext *c2, void *arg2, int jobnr, int threadnr),void *arg, int *ret, int count){
    int i;

    for(i=0; i<count; i++){
        int r= func(c, arg, i, 0);
        if(ret) ret[i]= r;
    }
    return 0;
}

enum PixelFormat avcodec_default_get_format(struct AVCodecContext *s, const enum PixelFormat *fmt){
    while (*fmt != PIX_FMT_NONE && ff_is_hwaccel_pix_fmt(*fmt))
        ++fmt;
    return fmt[0];
}

void avcodec_get_frame_defaults(AVFrame *pic){
    memset(pic, 0, sizeof(AVFrame));

    pic->pts = pic->pkt_dts = pic->pkt_pts = pic->best_effort_timestamp = AV_NOPTS_VALUE;
    pic->pkt_pos = -1;
    pic->key_frame= 1;
    pic->sample_aspect_ratio = (AVRational){0, 1};
    pic->format = -1;           /* unknown */
}

AVFrame *avcodec_alloc_frame(void){
    AVFrame *pic= av_malloc(sizeof(AVFrame));

    if(pic==NULL) return NULL;

    avcodec_get_frame_defaults(pic);

    return pic;
}

static void avcodec_get_subtitle_defaults(AVSubtitle *sub)
{
    memset(sub, 0, sizeof(*sub));
    sub->pts = AV_NOPTS_VALUE;
}

static int get_bit_rate(AVCodecContext *ctx)
{
    int bit_rate;
    int bits_per_sample;

    switch(ctx->codec_type) {
    case AVMEDIA_TYPE_VIDEO:
    case AVMEDIA_TYPE_DATA:
    case AVMEDIA_TYPE_SUBTITLE:
    case AVMEDIA_TYPE_ATTACHMENT:
        bit_rate = ctx->bit_rate;
        break;
    case AVMEDIA_TYPE_AUDIO:
        bits_per_sample = av_get_bits_per_sample(ctx->codec_id);
        bit_rate = bits_per_sample ? ctx->sample_rate * ctx->channels * bits_per_sample : ctx->bit_rate;
        break;
    default:
        bit_rate = 0;
        break;
    }
    return bit_rate;
}

#if FF_API_AVCODEC_OPEN
int attribute_align_arg avcodec_open(AVCodecContext *avctx, AVCodec *codec)
{
    return avcodec_open2(avctx, codec, NULL);
}
#endif

int attribute_align_arg avcodec_open2(AVCodecContext *avctx, AVCodec *codec, AVDictionary **options)
{
    int ret = 0;
    AVDictionary *tmp = NULL;

    if (avcodec_is_open(avctx))
        return 0;

    if ((!codec && !avctx->codec)) {
        av_log(avctx, AV_LOG_ERROR, "No codec provided to avcodec_open2().\n");
        return AVERROR(EINVAL);
    }
    if ((codec && avctx->codec && codec != avctx->codec)) {
        av_log(avctx, AV_LOG_ERROR, "This AVCodecContext was allocated for %s, "
               "but %s passed to avcodec_open2().\n", avctx->codec->name, codec->name);
        return AVERROR(EINVAL);
    }
    if (!codec)
        codec = avctx->codec;

    if (avctx->extradata_size < 0 || avctx->extradata_size >= FF_MAX_EXTRADATA_SIZE)
        return AVERROR(EINVAL);

    if (options)
        av_dict_copy(&tmp, *options, 0);

    /* If there is a user-supplied mutex locking routine, call it. */
    if (ff_lockmgr_cb) {
        if ((*ff_lockmgr_cb)(&codec_mutex, AV_LOCK_OBTAIN))
            return -1;
    }

    entangled_thread_counter++;
    if(entangled_thread_counter != 1){
        av_log(avctx, AV_LOG_ERROR, "insufficient thread locking around avcodec_open/close()\n");
        ret = -1;
        goto end;
    }

    avctx->internal = av_mallocz(sizeof(AVCodecInternal));
    if (!avctx->internal) {
        ret = AVERROR(ENOMEM);
        goto end;
    }

    if (codec->priv_data_size > 0) {
      if(!avctx->priv_data){
        avctx->priv_data = av_mallocz(codec->priv_data_size);
        if (!avctx->priv_data) {
            ret = AVERROR(ENOMEM);
            goto end;
        }
        if (codec->priv_class) {
            *(const AVClass**)avctx->priv_data= codec->priv_class;
            av_opt_set_defaults(avctx->priv_data);
        }
      }
      if (codec->priv_class && (ret = av_opt_set_dict(avctx->priv_data, &tmp)) < 0)
          goto free_and_end;
    } else {
        avctx->priv_data = NULL;
    }
    if ((ret = av_opt_set_dict(avctx, &tmp)) < 0)
        goto free_and_end;

    if (codec->capabilities & CODEC_CAP_EXPERIMENTAL)
        if (avctx->strict_std_compliance > FF_COMPLIANCE_EXPERIMENTAL) {
            av_log(avctx, AV_LOG_ERROR, "Codec is experimental but experimental codecs are not enabled, see -strict -2\n");
            ret = -1;
            goto free_and_end;
        }

    //We only call avcodec_set_dimensions() for non h264 codecs so as not to overwrite previously setup dimensions
    if(!( avctx->coded_width && avctx->coded_height && avctx->width && avctx->height && avctx->codec_id == CODEC_ID_H264)){
    if(avctx->coded_width && avctx->coded_height)
        avcodec_set_dimensions(avctx, avctx->coded_width, avctx->coded_height);
    else if(avctx->width && avctx->height)
        avcodec_set_dimensions(avctx, avctx->width, avctx->height);
    }

    if ((avctx->coded_width || avctx->coded_height || avctx->width || avctx->height)
        && (  av_image_check_size(avctx->coded_width, avctx->coded_height, 0, avctx) < 0
           || av_image_check_size(avctx->width,       avctx->height,       0, avctx) < 0)) {
        av_log(avctx, AV_LOG_WARNING, "ignoring invalid width/height values\n");
        avcodec_set_dimensions(avctx, 0, 0);
    }

    /* if the decoder init function was already called previously,
       free the already allocated subtitle_header before overwriting it */
    if (av_codec_is_decoder(codec))
        av_freep(&avctx->subtitle_header);

#define SANE_NB_CHANNELS 128U
    if (avctx->channels > SANE_NB_CHANNELS) {
        ret = AVERROR(EINVAL);
        goto free_and_end;
    }

    avctx->codec = codec;
    if ((avctx->codec_type == AVMEDIA_TYPE_UNKNOWN || avctx->codec_type == codec->type) &&
        avctx->codec_id == CODEC_ID_NONE) {
        avctx->codec_type = codec->type;
        avctx->codec_id   = codec->id;
    }
    if (avctx->codec_id != codec->id || (avctx->codec_type != codec->type
                           && avctx->codec_type != AVMEDIA_TYPE_ATTACHMENT)) {
        av_log(avctx, AV_LOG_ERROR, "codec type or id mismatches\n");
        ret = AVERROR(EINVAL);
        goto free_and_end;
    }
    avctx->frame_number = 0;

    if (avctx->codec_type == AVMEDIA_TYPE_AUDIO &&
        (!avctx->time_base.num || !avctx->time_base.den)) {
        avctx->time_base.num = 1;
        avctx->time_base.den = avctx->sample_rate;
    }

    if (!HAVE_THREADS)
        av_log(avctx, AV_LOG_WARNING, "Warning: not compiled with thread support, using thread emulation\n");

    if (HAVE_THREADS && !avctx->thread_opaque) {
        ret = ff_thread_init(avctx);
        if (ret < 0) {
            goto free_and_end;
        }
    }
    if (!HAVE_THREADS && !(codec->capabilities & CODEC_CAP_AUTO_THREADS))
        avctx->thread_count = 1;

<<<<<<< HEAD
    if (avctx->codec->max_lowres < avctx->lowres || avctx->lowres < 0) {
        av_log(avctx, AV_LOG_ERROR, "The maximum value for lowres supported by the decoder is %d\n",
               avctx->codec->max_lowres);
        ret = AVERROR(EINVAL);
        goto free_and_end;
    }
=======
>>>>>>> d526c533
    if (av_codec_is_encoder(avctx->codec)) {
        int i;
        if (avctx->codec->sample_fmts) {
            for (i = 0; avctx->codec->sample_fmts[i] != AV_SAMPLE_FMT_NONE; i++)
                if (avctx->sample_fmt == avctx->codec->sample_fmts[i])
                    break;
            if (avctx->codec->sample_fmts[i] == AV_SAMPLE_FMT_NONE) {
                av_log(avctx, AV_LOG_ERROR, "Specified sample_fmt is not supported.\n");
                ret = AVERROR(EINVAL);
                goto free_and_end;
            }
        }
        if (avctx->codec->pix_fmts) {
            for (i = 0; avctx->codec->pix_fmts[i] != PIX_FMT_NONE; i++)
                if (avctx->pix_fmt == avctx->codec->pix_fmts[i])
                    break;
            if (avctx->codec->pix_fmts[i] == PIX_FMT_NONE) {
                av_log(avctx, AV_LOG_ERROR, "Specified pix_fmt is not supported\n");
                ret = AVERROR(EINVAL);
                goto free_and_end;
            }
        }
        if (avctx->codec->supported_samplerates) {
            for (i = 0; avctx->codec->supported_samplerates[i] != 0; i++)
                if (avctx->sample_rate == avctx->codec->supported_samplerates[i])
                    break;
            if (avctx->codec->supported_samplerates[i] == 0) {
                av_log(avctx, AV_LOG_ERROR, "Specified sample_rate is not supported\n");
                ret = AVERROR(EINVAL);
                goto free_and_end;
            }
        }
        if (avctx->codec->channel_layouts) {
            if (!avctx->channel_layout) {
                av_log(avctx, AV_LOG_WARNING, "channel_layout not specified\n");
            } else {
                for (i = 0; avctx->codec->channel_layouts[i] != 0; i++)
                    if (avctx->channel_layout == avctx->codec->channel_layouts[i])
                        break;
                if (avctx->codec->channel_layouts[i] == 0) {
                    av_log(avctx, AV_LOG_ERROR, "Specified channel_layout is not supported\n");
                    ret = AVERROR(EINVAL);
                    goto free_and_end;
                }
            }
        }
        if (avctx->channel_layout && avctx->channels) {
            if (av_get_channel_layout_nb_channels(avctx->channel_layout) != avctx->channels) {
                av_log(avctx, AV_LOG_ERROR, "channel layout does not match number of channels\n");
                ret = AVERROR(EINVAL);
                goto free_and_end;
            }
        } else if (avctx->channel_layout) {
            avctx->channels = av_get_channel_layout_nb_channels(avctx->channel_layout);
        }
    }

    avctx->pts_correction_num_faulty_pts =
    avctx->pts_correction_num_faulty_dts = 0;
    avctx->pts_correction_last_pts =
    avctx->pts_correction_last_dts = INT64_MIN;

    if(avctx->codec->init && !(avctx->active_thread_type&FF_THREAD_FRAME)){
        ret = avctx->codec->init(avctx);
        if (ret < 0) {
            goto free_and_end;
        }
    }

    ret=0;

    if (av_codec_is_decoder(avctx->codec)) {
        if (!avctx->bit_rate)
            avctx->bit_rate = get_bit_rate(avctx);
        /* validate channel layout from the decoder */
        if (avctx->channel_layout &&
            av_get_channel_layout_nb_channels(avctx->channel_layout) != avctx->channels) {
            av_log(avctx, AV_LOG_WARNING, "channel layout does not match number of channels\n");
            avctx->channel_layout = 0;
        }
    }
end:
    entangled_thread_counter--;

    /* Release any user-supplied mutex. */
    if (ff_lockmgr_cb) {
        (*ff_lockmgr_cb)(&codec_mutex, AV_LOCK_RELEASE);
    }
    if (options) {
        av_dict_free(options);
        *options = tmp;
    }

    return ret;
free_and_end:
    av_dict_free(&tmp);
    av_freep(&avctx->priv_data);
    av_freep(&avctx->internal);
    avctx->codec= NULL;
    goto end;
}

int ff_alloc_packet2(AVCodecContext *avctx, AVPacket *avpkt, int size)
{
    if (size < 0 || avpkt->size < 0 || size > INT_MAX - FF_INPUT_BUFFER_PADDING_SIZE) {
        av_log(avctx, AV_LOG_ERROR, "Size %d invalid\n", size);
        return AVERROR(EINVAL);
    }

    av_assert0(!avpkt->data || avpkt->data != avctx->internal->byte_buffer);
    if (!avpkt->data || avpkt->size < size) {
        av_fast_padded_malloc(&avctx->internal->byte_buffer, &avctx->internal->byte_buffer_size, size);
        avpkt->data = avctx->internal->byte_buffer;
        avpkt->size = avctx->internal->byte_buffer_size;
        avpkt->destruct = NULL;
    }

    if (avpkt->data) {
        void *destruct = avpkt->destruct;

        if (avpkt->size < size) {
            av_log(avctx, AV_LOG_ERROR, "User packet is too small (%d < %d)\n", avpkt->size, size);
            return AVERROR(EINVAL);
        }

        av_init_packet(avpkt);
        avpkt->destruct = destruct;
        avpkt->size = size;
        return 0;
    } else {
        int ret = av_new_packet(avpkt, size);
        if (ret < 0)
            av_log(avctx, AV_LOG_ERROR, "Failed to allocate packet of size %d\n", size);
        return ret;
    }
}

int ff_alloc_packet(AVPacket *avpkt, int size)
{
    return ff_alloc_packet2(NULL, avpkt, size);
}

int attribute_align_arg avcodec_encode_audio2(AVCodecContext *avctx,
                                              AVPacket *avpkt,
                                              const AVFrame *frame,
                                              int *got_packet_ptr)
{
    int ret;
    AVPacket user_pkt = *avpkt;
    int nb_samples;
    int needs_realloc = !user_pkt.data;

    *got_packet_ptr = 0;

    if (!(avctx->codec->capabilities & CODEC_CAP_DELAY) && !frame) {
        av_free_packet(avpkt);
        av_init_packet(avpkt);
        avpkt->size = 0;
        return 0;
    }

    /* check for valid frame size */
    if (frame) {
        nb_samples = frame->nb_samples;
        if (avctx->codec->capabilities & CODEC_CAP_SMALL_LAST_FRAME) {
            if (nb_samples > avctx->frame_size)
                return AVERROR(EINVAL);
        } else if (!(avctx->codec->capabilities & CODEC_CAP_VARIABLE_FRAME_SIZE)) {
            if (nb_samples != avctx->frame_size)
                return AVERROR(EINVAL);
        }
    } else {
        nb_samples = avctx->frame_size;
    }

    if (avctx->codec->encode2) {
        ret = avctx->codec->encode2(avctx, avpkt, frame, got_packet_ptr);
        if (!ret && *got_packet_ptr) {
            if (!(avctx->codec->capabilities & CODEC_CAP_DELAY)) {
                if (avpkt->pts == AV_NOPTS_VALUE)
                    avpkt->pts = frame->pts;
                if (!avpkt->duration)
                    avpkt->duration = ff_samples_to_time_base(avctx,
                                                              frame->nb_samples);
            }
            avpkt->dts = avpkt->pts;
        } else {
            avpkt->size = 0;
        }
    } else {
        /* for compatibility with encoders not supporting encode2(), we need to
           allocate a packet buffer if the user has not provided one or check
           the size otherwise */
        int fs_tmp   = 0;
        int buf_size = avpkt->size;
        if (!user_pkt.data) {
            if (avctx->codec->capabilities & CODEC_CAP_VARIABLE_FRAME_SIZE) {
                av_assert0(av_get_bits_per_sample(avctx->codec_id) != 0);
                if (!frame)
                    return AVERROR(EINVAL);
                buf_size = nb_samples * avctx->channels *
                           av_get_bits_per_sample(avctx->codec_id) / 8;
            } else {
                /* this is a guess as to the required size.
                   if an encoder needs more than this, it should probably
                   implement encode2() */
                buf_size = 2 * avctx->frame_size * avctx->channels *
                           av_get_bytes_per_sample(avctx->sample_fmt);
                buf_size += 2*FF_MIN_BUFFER_SIZE;
            }
        }
        if ((ret = ff_alloc_packet2(avctx, avpkt, buf_size)))
            return ret;

        /* Encoders using AVCodec.encode() that support
           CODEC_CAP_SMALL_LAST_FRAME require avctx->frame_size to be set to
           the smaller size when encoding the last frame.
           This code can be removed once all encoders supporting
           CODEC_CAP_SMALL_LAST_FRAME use encode2() */
        if ((avctx->codec->capabilities & CODEC_CAP_SMALL_LAST_FRAME) &&
            nb_samples < avctx->frame_size) {
            fs_tmp = avctx->frame_size;
            avctx->frame_size = nb_samples;
        }

        /* encode the frame */
        ret = avctx->codec->encode(avctx, avpkt->data, avpkt->size,
                                   frame ? frame->data[0] : NULL);
        if (ret >= 0) {
            if (!ret) {
                /* no output. if the packet data was allocated by libavcodec,
                   free it */
                if (!user_pkt.data && avpkt->data != avctx->internal->byte_buffer)
                    av_freep(&avpkt->data);
            } else {
                if (avctx->coded_frame)
                    avpkt->pts = avpkt->dts = avctx->coded_frame->pts;
                /* Set duration for final small packet. This can be removed
                   once all encoders supporting CODEC_CAP_SMALL_LAST_FRAME use
                   encode2() */
                if (fs_tmp) {
                    avpkt->duration = ff_samples_to_time_base(avctx,
                                                              avctx->frame_size);
                }
            }
            avpkt->size = ret;
            *got_packet_ptr = (ret > 0);
            ret = 0;
        }

        if (fs_tmp)
            avctx->frame_size = fs_tmp;
    }
    if (avpkt->data && avpkt->data == avctx->internal->byte_buffer) {
        needs_realloc = 0;
        if (user_pkt.data) {
            if (user_pkt.size >= avpkt->size) {
                memcpy(user_pkt.data, avpkt->data, avpkt->size);
            } else {
                av_log(avctx, AV_LOG_ERROR, "Provided packet is too small, needs to be %d\n", avpkt->size);
                avpkt->size = user_pkt.size;
                ret = -1;
            }
            avpkt->data     = user_pkt.data;
            avpkt->destruct = user_pkt.destruct;
        } else {
            if (av_dup_packet(avpkt) < 0) {
                ret = AVERROR(ENOMEM);
            }
        }
    }

    if (!ret) {
        if (needs_realloc && avpkt->data) {
            uint8_t *new_data = av_realloc(avpkt->data, avpkt->size + FF_INPUT_BUFFER_PADDING_SIZE);
            if (new_data)
                avpkt->data = new_data;
        }

        avctx->frame_number++;
    }

    if (ret < 0 || !*got_packet_ptr)
        av_free_packet(avpkt);

    /* NOTE: if we add any audio encoders which output non-keyframe packets,
             this needs to be moved to the encoders, but for now we can do it
             here to simplify things */
    avpkt->flags |= AV_PKT_FLAG_KEY;

    return ret;
}

#if FF_API_OLD_DECODE_AUDIO
int attribute_align_arg avcodec_encode_audio(AVCodecContext *avctx,
                                             uint8_t *buf, int buf_size,
                                             const short *samples)
{
    AVPacket pkt;
    AVFrame frame0;
    AVFrame *frame;
    int ret, samples_size, got_packet;

    av_init_packet(&pkt);
    pkt.data = buf;
    pkt.size = buf_size;

    if (samples) {
        frame = &frame0;
        avcodec_get_frame_defaults(frame);

        if (avctx->frame_size) {
            frame->nb_samples = avctx->frame_size;
        } else {
            /* if frame_size is not set, the number of samples must be
               calculated from the buffer size */
            int64_t nb_samples;
            if (!av_get_bits_per_sample(avctx->codec_id)) {
                av_log(avctx, AV_LOG_ERROR, "avcodec_encode_audio() does not "
                       "support this codec\n");
                return AVERROR(EINVAL);
            }
            nb_samples = (int64_t)buf_size * 8 /
                         (av_get_bits_per_sample(avctx->codec_id) *
                         avctx->channels);
            if (nb_samples >= INT_MAX)
                return AVERROR(EINVAL);
            frame->nb_samples = nb_samples;
        }

        /* it is assumed that the samples buffer is large enough based on the
           relevant parameters */
        samples_size = av_samples_get_buffer_size(NULL, avctx->channels,
                                                  frame->nb_samples,
                                                  avctx->sample_fmt, 1);
        if ((ret = avcodec_fill_audio_frame(frame, avctx->channels,
                                            avctx->sample_fmt,
                                            (const uint8_t *)samples, samples_size, 1)))
            return ret;

        /* fabricate frame pts from sample count.
           this is needed because the avcodec_encode_audio() API does not have
           a way for the user to provide pts */
        if(avctx->sample_rate && avctx->time_base.num)
            frame->pts = ff_samples_to_time_base(avctx,
                                                avctx->internal->sample_count);
        else
            frame->pts = AV_NOPTS_VALUE;
        avctx->internal->sample_count += frame->nb_samples;
    } else {
        frame = NULL;
    }

    got_packet = 0;
    ret = avcodec_encode_audio2(avctx, &pkt, frame, &got_packet);
    if (!ret && got_packet && avctx->coded_frame) {
        avctx->coded_frame->pts       = pkt.pts;
        avctx->coded_frame->key_frame = !!(pkt.flags & AV_PKT_FLAG_KEY);
    }
    /* free any side data since we cannot return it */
    ff_packet_free_side_data(&pkt);

    if (frame && frame->extended_data != frame->data)
        av_freep(&frame->extended_data);

    return ret ? ret : pkt.size;
}
#endif

#if FF_API_OLD_ENCODE_VIDEO
int attribute_align_arg avcodec_encode_video(AVCodecContext *avctx, uint8_t *buf, int buf_size,
                         const AVFrame *pict)
{
    AVPacket pkt;
    int ret, got_packet = 0;

    if(buf_size < FF_MIN_BUFFER_SIZE){
        av_log(avctx, AV_LOG_ERROR, "buffer smaller than minimum size\n");
        return -1;
    }

    av_init_packet(&pkt);
    pkt.data = buf;
    pkt.size = buf_size;

    ret = avcodec_encode_video2(avctx, &pkt, pict, &got_packet);
    if (!ret && got_packet && avctx->coded_frame) {
        avctx->coded_frame->pts       = pkt.pts;
        avctx->coded_frame->key_frame = !!(pkt.flags & AV_PKT_FLAG_KEY);
    }

    /* free any side data since we cannot return it */
    if (pkt.side_data_elems > 0) {
        int i;
        for (i = 0; i < pkt.side_data_elems; i++)
            av_free(pkt.side_data[i].data);
        av_freep(&pkt.side_data);
        pkt.side_data_elems = 0;
    }

    return ret ? ret : pkt.size;
}
#endif

int attribute_align_arg avcodec_encode_video2(AVCodecContext *avctx,
                                              AVPacket *avpkt,
                                              const AVFrame *frame,
                                              int *got_packet_ptr)
{
    int ret;
    AVPacket user_pkt = *avpkt;
    int needs_realloc = !user_pkt.data;

    *got_packet_ptr = 0;

    if (!(avctx->codec->capabilities & CODEC_CAP_DELAY) && !frame) {
        av_free_packet(avpkt);
        av_init_packet(avpkt);
        avpkt->size     = 0;
        return 0;
    }

    if (av_image_check_size(avctx->width, avctx->height, 0, avctx))
        return AVERROR(EINVAL);

    av_assert0(avctx->codec->encode2);

    ret = avctx->codec->encode2(avctx, avpkt, frame, got_packet_ptr);
    av_assert0(ret <= 0);

    if (avpkt->data && avpkt->data == avctx->internal->byte_buffer) {
        needs_realloc = 0;
        if (user_pkt.data) {
            if (user_pkt.size >= avpkt->size) {
                memcpy(user_pkt.data, avpkt->data, avpkt->size);
            } else {
                av_log(avctx, AV_LOG_ERROR, "Provided packet is too small, needs to be %d\n", avpkt->size);
                avpkt->size = user_pkt.size;
                ret = -1;
            }
            avpkt->data     = user_pkt.data;
            avpkt->destruct = user_pkt.destruct;
        } else {
            if (av_dup_packet(avpkt) < 0) {
                ret = AVERROR(ENOMEM);
            }
        }
    }

    if (!ret) {
        if (!*got_packet_ptr)
            avpkt->size = 0;
        else if (!(avctx->codec->capabilities & CODEC_CAP_DELAY))
            avpkt->pts = avpkt->dts = frame->pts;

        if (needs_realloc && avpkt->data &&
            avpkt->destruct == av_destruct_packet) {
            uint8_t *new_data = av_realloc(avpkt->data, avpkt->size + FF_INPUT_BUFFER_PADDING_SIZE);
            if (new_data)
                avpkt->data = new_data;
        }

        avctx->frame_number++;
    }

    if (ret < 0 || !*got_packet_ptr)
        av_free_packet(avpkt);

    emms_c();
    return ret;
}

int avcodec_encode_subtitle(AVCodecContext *avctx, uint8_t *buf, int buf_size,
                            const AVSubtitle *sub)
{
    int ret;
    if(sub->start_display_time) {
        av_log(avctx, AV_LOG_ERROR, "start_display_time must be 0.\n");
        return -1;
    }

    ret = avctx->codec->encode(avctx, buf, buf_size, (void *)(intptr_t)sub);
    avctx->frame_number++;
    return ret;
}

/**
 * Attempt to guess proper monotonic timestamps for decoded video frames
 * which might have incorrect times. Input timestamps may wrap around, in
 * which case the output will as well.
 *
 * @param pts the pts field of the decoded AVPacket, as passed through
 * AVFrame.pkt_pts
 * @param dts the dts field of the decoded AVPacket
 * @return one of the input values, may be AV_NOPTS_VALUE
 */
static int64_t guess_correct_pts(AVCodecContext *ctx,
                                 int64_t reordered_pts, int64_t dts)
{
    int64_t pts = AV_NOPTS_VALUE;

    if (dts != AV_NOPTS_VALUE) {
        ctx->pts_correction_num_faulty_dts += dts <= ctx->pts_correction_last_dts;
        ctx->pts_correction_last_dts = dts;
    }
    if (reordered_pts != AV_NOPTS_VALUE) {
        ctx->pts_correction_num_faulty_pts += reordered_pts <= ctx->pts_correction_last_pts;
        ctx->pts_correction_last_pts = reordered_pts;
    }
    if ((ctx->pts_correction_num_faulty_pts<=ctx->pts_correction_num_faulty_dts || dts == AV_NOPTS_VALUE)
       && reordered_pts != AV_NOPTS_VALUE)
        pts = reordered_pts;
    else
        pts = dts;

    return pts;
}

static void apply_param_change(AVCodecContext *avctx, AVPacket *avpkt)
{
    int size = 0;
    const uint8_t *data;
    uint32_t flags;

    if (!(avctx->codec->capabilities & CODEC_CAP_PARAM_CHANGE))
        return;

    data = av_packet_get_side_data(avpkt, AV_PKT_DATA_PARAM_CHANGE, &size);
    if (!data || size < 4)
        return;
    flags = bytestream_get_le32(&data);
    size -= 4;
    if (size < 4) /* Required for any of the changes */
        return;
    if (flags & AV_SIDE_DATA_PARAM_CHANGE_CHANNEL_COUNT) {
        avctx->channels = bytestream_get_le32(&data);
        size -= 4;
    }
    if (flags & AV_SIDE_DATA_PARAM_CHANGE_CHANNEL_LAYOUT) {
        if (size < 8)
            return;
        avctx->channel_layout = bytestream_get_le64(&data);
        size -= 8;
    }
    if (size < 4)
        return;
    if (flags & AV_SIDE_DATA_PARAM_CHANGE_SAMPLE_RATE) {
        avctx->sample_rate = bytestream_get_le32(&data);
        size -= 4;
    }
    if (flags & AV_SIDE_DATA_PARAM_CHANGE_DIMENSIONS) {
        if (size < 8)
            return;
        avctx->width  = bytestream_get_le32(&data);
        avctx->height = bytestream_get_le32(&data);
        avcodec_set_dimensions(avctx, avctx->width, avctx->height);
        size -= 8;
    }
}

int attribute_align_arg avcodec_decode_video2(AVCodecContext *avctx, AVFrame *picture,
                         int *got_picture_ptr,
                         const AVPacket *avpkt)
{
    int ret;
    // copy to ensure we do not change avpkt
    AVPacket tmp = *avpkt;

    if (avctx->codec->type != AVMEDIA_TYPE_VIDEO) {
        av_log(avctx, AV_LOG_ERROR, "Invalid media type for video\n");
        return AVERROR(EINVAL);
    }

    *got_picture_ptr= 0;
    if((avctx->coded_width||avctx->coded_height) && av_image_check_size(avctx->coded_width, avctx->coded_height, 0, avctx))
        return -1;

    if((avctx->codec->capabilities & CODEC_CAP_DELAY) || avpkt->size || (avctx->active_thread_type&FF_THREAD_FRAME)){
        int did_split = av_packet_split_side_data(&tmp);
        apply_param_change(avctx, &tmp);
        avctx->pkt = &tmp;
        if (HAVE_THREADS && avctx->active_thread_type&FF_THREAD_FRAME)
             ret = ff_thread_decode_frame(avctx, picture, got_picture_ptr,
                                          &tmp);
        else {
            ret = avctx->codec->decode(avctx, picture, got_picture_ptr,
                              &tmp);
            picture->pkt_dts= avpkt->dts;

            if(!avctx->has_b_frames){
            picture->pkt_pos= avpkt->pos;
            }
            //FIXME these should be under if(!avctx->has_b_frames)
            if (!picture->sample_aspect_ratio.num)
                picture->sample_aspect_ratio = avctx->sample_aspect_ratio;
            if (!picture->width)
                picture->width = avctx->width;
            if (!picture->height)
                picture->height = avctx->height;
            if (picture->format == PIX_FMT_NONE)
                picture->format = avctx->pix_fmt;
        }

        emms_c(); //needed to avoid an emms_c() call before every return;

        avctx->pkt = NULL;
        if (did_split)
            ff_packet_free_side_data(&tmp);

        if (*got_picture_ptr){
            avctx->frame_number++;
            picture->best_effort_timestamp = guess_correct_pts(avctx,
                                                            picture->pkt_pts,
                                                            picture->pkt_dts);
        }
    }else
        ret= 0;

    return ret;
}

#if FF_API_OLD_DECODE_AUDIO
int attribute_align_arg avcodec_decode_audio3(AVCodecContext *avctx, int16_t *samples,
                         int *frame_size_ptr,
                         AVPacket *avpkt)
{
    AVFrame frame;
    int ret, got_frame = 0;

    if (avctx->get_buffer != avcodec_default_get_buffer) {
        av_log(avctx, AV_LOG_ERROR, "Custom get_buffer() for use with"
               "avcodec_decode_audio3() detected. Overriding with avcodec_default_get_buffer\n");
        av_log(avctx, AV_LOG_ERROR, "Please port your application to "
               "avcodec_decode_audio4()\n");
        avctx->get_buffer = avcodec_default_get_buffer;
        avctx->release_buffer = avcodec_default_release_buffer;
    }

    ret = avcodec_decode_audio4(avctx, &frame, &got_frame, avpkt);

    if (ret >= 0 && got_frame) {
        int ch, plane_size;
        int planar = av_sample_fmt_is_planar(avctx->sample_fmt);
        int data_size = av_samples_get_buffer_size(&plane_size, avctx->channels,
                                                   frame.nb_samples,
                                                   avctx->sample_fmt, 1);
        if (*frame_size_ptr < data_size) {
            av_log(avctx, AV_LOG_ERROR, "output buffer size is too small for "
                   "the current frame (%d < %d)\n", *frame_size_ptr, data_size);
            return AVERROR(EINVAL);
        }

        memcpy(samples, frame.extended_data[0], plane_size);

        if (planar && avctx->channels > 1) {
            uint8_t *out = ((uint8_t *)samples) + plane_size;
            for (ch = 1; ch < avctx->channels; ch++) {
                memcpy(out, frame.extended_data[ch], plane_size);
                out += plane_size;
            }
        }
        *frame_size_ptr = data_size;
    } else {
        *frame_size_ptr = 0;
    }
    return ret;
}
#endif

int attribute_align_arg avcodec_decode_audio4(AVCodecContext *avctx,
                                              AVFrame *frame,
                                              int *got_frame_ptr,
                                              const AVPacket *avpkt)
{
    int ret = 0;

    *got_frame_ptr = 0;

    if (!avpkt->data && avpkt->size) {
        av_log(avctx, AV_LOG_ERROR, "invalid packet: NULL data, size != 0\n");
        return AVERROR(EINVAL);
    }
    if (avctx->codec->type != AVMEDIA_TYPE_AUDIO) {
        av_log(avctx, AV_LOG_ERROR, "Invalid media type for audio\n");
        return AVERROR(EINVAL);
    }

    if ((avctx->codec->capabilities & CODEC_CAP_DELAY) || avpkt->size) {
        // copy to ensure we do not change avpkt
        AVPacket tmp = *avpkt;
        int did_split = av_packet_split_side_data(&tmp);
        apply_param_change(avctx, &tmp);

        avctx->pkt = &tmp;
        ret = avctx->codec->decode(avctx, frame, got_frame_ptr, &tmp);
        if (ret >= 0 && *got_frame_ptr) {
            avctx->frame_number++;
            frame->pkt_dts = avpkt->dts;
            if (frame->format == AV_SAMPLE_FMT_NONE)
                frame->format = avctx->sample_fmt;
        }

        avctx->pkt = NULL;
        if (did_split)
            ff_packet_free_side_data(&tmp);
    }
    return ret;
}

int avcodec_decode_subtitle2(AVCodecContext *avctx, AVSubtitle *sub,
                            int *got_sub_ptr,
                            AVPacket *avpkt)
{
    int ret;

    if (avctx->codec->type != AVMEDIA_TYPE_SUBTITLE) {
        av_log(avctx, AV_LOG_ERROR, "Invalid media type for subtitles\n");
        return AVERROR(EINVAL);
    }

    avctx->pkt = avpkt;
    *got_sub_ptr = 0;
    avcodec_get_subtitle_defaults(sub);
    ret = avctx->codec->decode(avctx, sub, got_sub_ptr, avpkt);
    if (*got_sub_ptr)
        avctx->frame_number++;
    return ret;
}

void avsubtitle_free(AVSubtitle *sub)
{
    int i;

    for (i = 0; i < sub->num_rects; i++)
    {
        av_freep(&sub->rects[i]->pict.data[0]);
        av_freep(&sub->rects[i]->pict.data[1]);
        av_freep(&sub->rects[i]->pict.data[2]);
        av_freep(&sub->rects[i]->pict.data[3]);
        av_freep(&sub->rects[i]->text);
        av_freep(&sub->rects[i]->ass);
        av_freep(&sub->rects[i]);
    }

    av_freep(&sub->rects);

    memset(sub, 0, sizeof(AVSubtitle));
}

av_cold int avcodec_close(AVCodecContext *avctx)
{
    /* If there is a user-supplied mutex locking routine, call it. */
    if (ff_lockmgr_cb) {
        if ((*ff_lockmgr_cb)(&codec_mutex, AV_LOCK_OBTAIN))
            return -1;
    }

    entangled_thread_counter++;
    if(entangled_thread_counter != 1){
        av_log(avctx, AV_LOG_ERROR, "insufficient thread locking around avcodec_open/close()\n");
        entangled_thread_counter--;
        return -1;
    }

    if (avcodec_is_open(avctx)) {
        if (HAVE_THREADS && avctx->thread_opaque)
            ff_thread_free(avctx);
        if (avctx->codec && avctx->codec->close)
            avctx->codec->close(avctx);
        avcodec_default_free_buffers(avctx);
        avctx->coded_frame = NULL;
        avctx->internal->byte_buffer_size = 0;
        av_freep(&avctx->internal->byte_buffer);
        av_freep(&avctx->internal);
    }

    if (avctx->priv_data && avctx->codec && avctx->codec->priv_class)
        av_opt_free(avctx->priv_data);
    av_opt_free(avctx);
    av_freep(&avctx->priv_data);
    if (av_codec_is_encoder(avctx->codec))
        av_freep(&avctx->extradata);
    avctx->codec = NULL;
    avctx->active_thread_type = 0;
    entangled_thread_counter--;

    /* Release any user-supplied mutex. */
    if (ff_lockmgr_cb) {
        (*ff_lockmgr_cb)(&codec_mutex, AV_LOCK_RELEASE);
    }
    return 0;
}

static enum CodecID remap_deprecated_codec_id(enum CodecID id)
{
    switch(id){
        //This is for future deprecatec codec ids, its empty since
        //last major bump but will fill up again over time, please dont remove it
//         case CODEC_ID_UTVIDEO_DEPRECATED: return CODEC_ID_UTVIDEO;
        default                         : return id;
    }
}

AVCodec *avcodec_find_encoder(enum CodecID id)
{
    AVCodec *p, *experimental=NULL;
    p = first_avcodec;
    id= remap_deprecated_codec_id(id);
    while (p) {
        if (av_codec_is_encoder(p) && p->id == id) {
            if (p->capabilities & CODEC_CAP_EXPERIMENTAL && !experimental) {
                experimental = p;
            } else
                return p;
        }
        p = p->next;
    }
    return experimental;
}

AVCodec *avcodec_find_encoder_by_name(const char *name)
{
    AVCodec *p;
    if (!name)
        return NULL;
    p = first_avcodec;
    while (p) {
        if (av_codec_is_encoder(p) && strcmp(name,p->name) == 0)
            return p;
        p = p->next;
    }
    return NULL;
}

AVCodec *avcodec_find_decoder(enum CodecID id)
{
    AVCodec *p, *experimental=NULL;
    p = first_avcodec;
    id= remap_deprecated_codec_id(id);
    while (p) {
        if (av_codec_is_decoder(p) && p->id == id) {
            if (p->capabilities & CODEC_CAP_EXPERIMENTAL && !experimental) {
                experimental = p;
            } else
                return p;
        }
        p = p->next;
    }
    return experimental;
}

AVCodec *avcodec_find_decoder_by_name(const char *name)
{
    AVCodec *p;
    if (!name)
        return NULL;
    p = first_avcodec;
    while (p) {
        if (av_codec_is_decoder(p) && strcmp(name,p->name) == 0)
            return p;
        p = p->next;
    }
    return NULL;
}

const char *avcodec_get_name(enum CodecID id)
{
    AVCodec *codec;

#if !CONFIG_SMALL
    switch (id) {
#include "libavcodec/codec_names.h"
    }
    av_log(NULL, AV_LOG_WARNING, "Codec 0x%x is not in the full list.\n", id);
#endif
    codec = avcodec_find_decoder(id);
    if (codec)
        return codec->name;
    codec = avcodec_find_encoder(id);
    if (codec)
        return codec->name;
    return "unknown_codec";
}

size_t av_get_codec_tag_string(char *buf, size_t buf_size, unsigned int codec_tag)
{
    int i, len, ret = 0;

    for (i = 0; i < 4; i++) {
        len = snprintf(buf, buf_size,
                       isprint(codec_tag&0xFF) ? "%c" : "[%d]", codec_tag&0xFF);
        buf      += len;
        buf_size  = buf_size > len ? buf_size - len : 0;
        ret      += len;
        codec_tag>>=8;
    }
    return ret;
}

void avcodec_string(char *buf, int buf_size, AVCodecContext *enc, int encode)
{
    const char *codec_type;
    const char *codec_name;
    const char *profile = NULL;
    AVCodec *p;
    int bitrate;
    AVRational display_aspect_ratio;

    if (!buf || buf_size <= 0)
        return;
    codec_type = av_get_media_type_string(enc->codec_type);
    codec_name = avcodec_get_name(enc->codec_id);
    if (enc->profile != FF_PROFILE_UNKNOWN) {
        if (enc->codec)
            p = enc->codec;
        else
            p = encode ? avcodec_find_encoder(enc->codec_id) :
                        avcodec_find_decoder(enc->codec_id);
        if (p)
            profile = av_get_profile_name(p, enc->profile);
    }

    snprintf(buf, buf_size, "%s: %s%s", codec_type ? codec_type : "unknown",
             codec_name, enc->mb_decision ? " (hq)" : "");
    buf[0] ^= 'a' ^ 'A'; /* first letter in uppercase */
    if (profile)
        snprintf(buf + strlen(buf), buf_size - strlen(buf), " (%s)", profile);
    if (enc->codec_tag) {
        char tag_buf[32];
        av_get_codec_tag_string(tag_buf, sizeof(tag_buf), enc->codec_tag);
        snprintf(buf + strlen(buf), buf_size - strlen(buf),
                 " (%s / 0x%04X)", tag_buf, enc->codec_tag);
    }
    switch(enc->codec_type) {
    case AVMEDIA_TYPE_VIDEO:
        if (enc->pix_fmt != PIX_FMT_NONE) {
            snprintf(buf + strlen(buf), buf_size - strlen(buf),
                     ", %s",
                     av_get_pix_fmt_name(enc->pix_fmt));
        }
        if (enc->width) {
            snprintf(buf + strlen(buf), buf_size - strlen(buf),
                     ", %dx%d",
                     enc->width, enc->height);
            if (enc->sample_aspect_ratio.num) {
                av_reduce(&display_aspect_ratio.num, &display_aspect_ratio.den,
                          enc->width*enc->sample_aspect_ratio.num,
                          enc->height*enc->sample_aspect_ratio.den,
                          1024*1024);
                snprintf(buf + strlen(buf), buf_size - strlen(buf),
                         " [SAR %d:%d DAR %d:%d]",
                         enc->sample_aspect_ratio.num, enc->sample_aspect_ratio.den,
                         display_aspect_ratio.num, display_aspect_ratio.den);
            }
            if(av_log_get_level() >= AV_LOG_DEBUG){
                int g= av_gcd(enc->time_base.num, enc->time_base.den);
                snprintf(buf + strlen(buf), buf_size - strlen(buf),
                     ", %d/%d",
                     enc->time_base.num/g, enc->time_base.den/g);
            }
        }
        if (encode) {
            snprintf(buf + strlen(buf), buf_size - strlen(buf),
                     ", q=%d-%d", enc->qmin, enc->qmax);
        }
        break;
    case AVMEDIA_TYPE_AUDIO:
        if (enc->sample_rate) {
            snprintf(buf + strlen(buf), buf_size - strlen(buf),
                     ", %d Hz", enc->sample_rate);
        }
        av_strlcat(buf, ", ", buf_size);
        av_get_channel_layout_string(buf + strlen(buf), buf_size - strlen(buf), enc->channels, enc->channel_layout);
        if (enc->sample_fmt != AV_SAMPLE_FMT_NONE) {
            snprintf(buf + strlen(buf), buf_size - strlen(buf),
                     ", %s", av_get_sample_fmt_name(enc->sample_fmt));
        }
        break;
    default:
        return;
    }
    if (encode) {
        if (enc->flags & CODEC_FLAG_PASS1)
            snprintf(buf + strlen(buf), buf_size - strlen(buf),
                     ", pass 1");
        if (enc->flags & CODEC_FLAG_PASS2)
            snprintf(buf + strlen(buf), buf_size - strlen(buf),
                     ", pass 2");
    }
    bitrate = get_bit_rate(enc);
    if (bitrate != 0) {
        snprintf(buf + strlen(buf), buf_size - strlen(buf),
                 ", %d kb/s", bitrate / 1000);
    }
}

const char *av_get_profile_name(const AVCodec *codec, int profile)
{
    const AVProfile *p;
    if (profile == FF_PROFILE_UNKNOWN || !codec->profiles)
        return NULL;

    for (p = codec->profiles; p->profile != FF_PROFILE_UNKNOWN; p++)
        if (p->profile == profile)
            return p->name;

    return NULL;
}

unsigned avcodec_version( void )
{
//    av_assert0(CODEC_ID_V410==164);
    av_assert0(CODEC_ID_PCM_S8_PLANAR==65563);
    av_assert0(CODEC_ID_ADPCM_G722==69660);
//     av_assert0(CODEC_ID_BMV_AUDIO==86071);
    av_assert0(CODEC_ID_SRT==94216);
    av_assert0(LIBAVCODEC_VERSION_MICRO >= 100);

  return LIBAVCODEC_VERSION_INT;
}

const char *avcodec_configuration(void)
{
    return FFMPEG_CONFIGURATION;
}

const char *avcodec_license(void)
{
#define LICENSE_PREFIX "libavcodec license: "
    return LICENSE_PREFIX FFMPEG_LICENSE + sizeof(LICENSE_PREFIX) - 1;
}

void avcodec_flush_buffers(AVCodecContext *avctx)
{
    if(HAVE_THREADS && avctx->active_thread_type&FF_THREAD_FRAME)
        ff_thread_flush(avctx);
    else if(avctx->codec->flush)
        avctx->codec->flush(avctx);

    avctx->pts_correction_last_pts =
    avctx->pts_correction_last_dts = INT64_MIN;
}

static void video_free_buffers(AVCodecContext *s)
{
    AVCodecInternal *avci = s->internal;
    int i, j;

    if (!avci->buffer)
        return;

    if (avci->buffer_count)
        av_log(s, AV_LOG_WARNING, "Found %i unreleased buffers!\n",
               avci->buffer_count);
    for(i=0; i<INTERNAL_BUFFER_SIZE; i++){
        InternalBuffer *buf = &avci->buffer[i];
        for(j=0; j<4; j++){
            av_freep(&buf->base[j]);
            buf->data[j]= NULL;
        }
    }
    av_freep(&avci->buffer);

    avci->buffer_count=0;
}

static void audio_free_buffers(AVCodecContext *avctx)
{
    AVCodecInternal *avci = avctx->internal;
    InternalBuffer *buf;

    if (!avci->buffer)
        return;
    buf = avci->buffer;

    if (buf->extended_data) {
        av_free(buf->extended_data[0]);
        if (buf->extended_data != buf->data)
            av_freep(&buf->extended_data);
    }
    av_freep(&avci->buffer);
}

void avcodec_default_free_buffers(AVCodecContext *avctx)
{
    switch (avctx->codec_type) {
    case AVMEDIA_TYPE_VIDEO:
        video_free_buffers(avctx);
        break;
    case AVMEDIA_TYPE_AUDIO:
        audio_free_buffers(avctx);
        break;
    default:
        break;
    }
}

int av_get_exact_bits_per_sample(enum CodecID codec_id)
{
    switch(codec_id){
    case CODEC_ID_ADPCM_CT:
    case CODEC_ID_ADPCM_IMA_APC:
    case CODEC_ID_ADPCM_IMA_EA_SEAD:
    case CODEC_ID_ADPCM_IMA_WS:
    case CODEC_ID_ADPCM_G722:
    case CODEC_ID_ADPCM_YAMAHA:
        return 4;
    case CODEC_ID_PCM_ALAW:
    case CODEC_ID_PCM_MULAW:
    case CODEC_ID_PCM_S8:
    case CODEC_ID_PCM_U8:
    case CODEC_ID_PCM_ZORK:
        return 8;
    case CODEC_ID_PCM_S16BE:
    case CODEC_ID_PCM_S16LE:
    case CODEC_ID_PCM_S16LE_PLANAR:
    case CODEC_ID_PCM_U16BE:
    case CODEC_ID_PCM_U16LE:
        return 16;
    case CODEC_ID_PCM_S24DAUD:
    case CODEC_ID_PCM_S24BE:
    case CODEC_ID_PCM_S24LE:
    case CODEC_ID_PCM_U24BE:
    case CODEC_ID_PCM_U24LE:
        return 24;
    case CODEC_ID_PCM_S32BE:
    case CODEC_ID_PCM_S32LE:
    case CODEC_ID_PCM_U32BE:
    case CODEC_ID_PCM_U32LE:
    case CODEC_ID_PCM_F32BE:
    case CODEC_ID_PCM_F32LE:
        return 32;
    case CODEC_ID_PCM_F64BE:
    case CODEC_ID_PCM_F64LE:
        return 64;
    default:
        return 0;
    }
}

enum CodecID av_get_pcm_codec(enum AVSampleFormat fmt, int be)
{
    static const enum CodecID map[AV_SAMPLE_FMT_NB][2] = {
        [AV_SAMPLE_FMT_U8  ] = { CODEC_ID_PCM_U8,    CODEC_ID_PCM_U8    },
        [AV_SAMPLE_FMT_S16 ] = { CODEC_ID_PCM_S16LE, CODEC_ID_PCM_S16BE },
        [AV_SAMPLE_FMT_S32 ] = { CODEC_ID_PCM_S32LE, CODEC_ID_PCM_S32BE },
        [AV_SAMPLE_FMT_FLT ] = { CODEC_ID_PCM_F32LE, CODEC_ID_PCM_F32BE },
        [AV_SAMPLE_FMT_DBL ] = { CODEC_ID_PCM_F64LE, CODEC_ID_PCM_F64BE },
        [AV_SAMPLE_FMT_U8P ] = { CODEC_ID_PCM_U8,    CODEC_ID_PCM_U8    },
        [AV_SAMPLE_FMT_S16P] = { CODEC_ID_PCM_S16LE, CODEC_ID_PCM_S16BE },
        [AV_SAMPLE_FMT_S32P] = { CODEC_ID_PCM_S32LE, CODEC_ID_PCM_S32BE },
        [AV_SAMPLE_FMT_FLTP] = { CODEC_ID_PCM_F32LE, CODEC_ID_PCM_F32BE },
        [AV_SAMPLE_FMT_DBLP] = { CODEC_ID_PCM_F64LE, CODEC_ID_PCM_F64BE },
    };
    if (fmt < 0 || fmt >= AV_SAMPLE_FMT_NB)
        return CODEC_ID_NONE;
    if (be < 0 || be > 1)
        be = AV_NE(1, 0);
    return map[fmt][be];
}

int av_get_bits_per_sample(enum CodecID codec_id)
{
    switch (codec_id) {
    case CODEC_ID_ADPCM_SBPRO_2:
        return 2;
    case CODEC_ID_ADPCM_SBPRO_3:
        return 3;
    case CODEC_ID_ADPCM_SBPRO_4:
    case CODEC_ID_ADPCM_IMA_WAV:
    case CODEC_ID_ADPCM_IMA_QT:
    case CODEC_ID_ADPCM_SWF:
    case CODEC_ID_ADPCM_MS:
        return 4;
    default:
        return av_get_exact_bits_per_sample(codec_id);
    }
}

int av_get_audio_frame_duration(AVCodecContext *avctx, int frame_bytes)
{
    int id, sr, ch, ba, tag, bps;

    id  = avctx->codec_id;
    sr  = avctx->sample_rate;
    ch  = avctx->channels;
    ba  = avctx->block_align;
    tag = avctx->codec_tag;
    bps = av_get_exact_bits_per_sample(avctx->codec_id);

    /* codecs with an exact constant bits per sample */
    if (bps > 0 && ch > 0 && frame_bytes > 0)
        return (frame_bytes * 8) / (bps * ch);
    bps = avctx->bits_per_coded_sample;

    /* codecs with a fixed packet duration */
    switch (id) {
    case CODEC_ID_ADPCM_ADX:    return   32;
    case CODEC_ID_ADPCM_IMA_QT: return   64;
    case CODEC_ID_ADPCM_EA_XAS: return  128;
    case CODEC_ID_AMR_NB:
    case CODEC_ID_GSM:
    case CODEC_ID_QCELP:
    case CODEC_ID_RA_144:
    case CODEC_ID_RA_288:       return  160;
    case CODEC_ID_IMC:          return  256;
    case CODEC_ID_AMR_WB:
    case CODEC_ID_GSM_MS:       return  320;
    case CODEC_ID_MP1:          return  384;
    case CODEC_ID_ATRAC1:       return  512;
    case CODEC_ID_ATRAC3:       return 1024;
    case CODEC_ID_MP2:
    case CODEC_ID_MUSEPACK7:    return 1152;
    case CODEC_ID_AC3:          return 1536;
    }

    if (sr > 0) {
        /* calc from sample rate */
        if (id == CODEC_ID_TTA)
            return 256 * sr / 245;

        if (ch > 0) {
            /* calc from sample rate and channels */
            if (id == CODEC_ID_BINKAUDIO_DCT)
                return (480 << (sr / 22050)) / ch;
        }
    }

    if (ba > 0) {
        /* calc from block_align */
        if (id == CODEC_ID_SIPR) {
            switch (ba) {
            case 20: return 160;
            case 19: return 144;
            case 29: return 288;
            case 37: return 480;
            }
        }
    }

    if (frame_bytes > 0) {
        /* calc from frame_bytes only */
        if (id == CODEC_ID_TRUESPEECH)
            return 240 * (frame_bytes / 32);
        if (id == CODEC_ID_NELLYMOSER)
            return 256 * (frame_bytes / 64);

        if (bps > 0) {
            /* calc from frame_bytes and bits_per_coded_sample */
            if (id == CODEC_ID_ADPCM_G726)
                return frame_bytes * 8 / bps;
        }

        if (ch > 0) {
            /* calc from frame_bytes and channels */
            switch (id) {
            case CODEC_ID_ADPCM_4XM:
            case CODEC_ID_ADPCM_IMA_ISS:
                return (frame_bytes - 4 * ch) * 2 / ch;
            case CODEC_ID_ADPCM_IMA_SMJPEG:
                return (frame_bytes - 4) * 2 / ch;
            case CODEC_ID_ADPCM_IMA_AMV:
                return (frame_bytes - 8) * 2 / ch;
            case CODEC_ID_ADPCM_XA:
                return (frame_bytes / 128) * 224 / ch;
            case CODEC_ID_INTERPLAY_DPCM:
                return (frame_bytes - 6 - ch) / ch;
            case CODEC_ID_ROQ_DPCM:
                return (frame_bytes - 8) / ch;
            case CODEC_ID_XAN_DPCM:
                return (frame_bytes - 2 * ch) / ch;
            case CODEC_ID_MACE3:
                return 3 * frame_bytes / ch;
            case CODEC_ID_MACE6:
                return 6 * frame_bytes / ch;
            case CODEC_ID_PCM_LXF:
                return 2 * (frame_bytes / (5 * ch));
            }

            if (tag) {
                /* calc from frame_bytes, channels, and codec_tag */
                if (id == CODEC_ID_SOL_DPCM) {
                    if (tag == 3)
                        return frame_bytes / ch;
                    else
                        return frame_bytes * 2 / ch;
                }
            }

            if (ba > 0) {
                /* calc from frame_bytes, channels, and block_align */
                int blocks = frame_bytes / ba;
                switch (avctx->codec_id) {
                case CODEC_ID_ADPCM_IMA_WAV:
                    return blocks * (1 + (ba - 4 * ch) / (4 * ch) * 8);
                case CODEC_ID_ADPCM_IMA_DK3:
                    return blocks * (((ba - 16) * 2 / 3 * 4) / ch);
                case CODEC_ID_ADPCM_IMA_DK4:
                    return blocks * (1 + (ba - 4 * ch) * 2 / ch);
                case CODEC_ID_ADPCM_MS:
                    return blocks * (2 + (ba - 7 * ch) * 2 / ch);
                }
            }

            if (bps > 0) {
                /* calc from frame_bytes, channels, and bits_per_coded_sample */
                switch (avctx->codec_id) {
                case CODEC_ID_PCM_DVD:
                    return 2 * (frame_bytes / ((bps * 2 / 8) * ch));
                case CODEC_ID_PCM_BLURAY:
                    return frame_bytes / ((FFALIGN(ch, 2) * bps) / 8);
                case CODEC_ID_S302M:
                    return 2 * (frame_bytes / ((bps + 4) / 4)) / ch;
                }
            }
        }
    }

    return 0;
}

#if !HAVE_THREADS
int ff_thread_init(AVCodecContext *s){
    return -1;
}
#endif

unsigned int av_xiphlacing(unsigned char *s, unsigned int v)
{
    unsigned int n = 0;

    while(v >= 0xff) {
        *s++ = 0xff;
        v -= 0xff;
        n++;
    }
    *s = v;
    n++;
    return n;
}

int ff_match_2uint16(const uint16_t (*tab)[2], int size, int a, int b){
    int i;
    for(i=0; i<size && !(tab[i][0]==a && tab[i][1]==b); i++);
    return i;
}

void av_log_missing_feature(void *avc, const char *feature, int want_sample)
{
    av_log(avc, AV_LOG_WARNING, "%s not implemented. Update your FFmpeg "
            "version to the newest one from Git. If the problem still "
            "occurs, it means that your file has a feature which has not "
            "been implemented.\n", feature);
    if(want_sample)
        av_log_ask_for_sample(avc, NULL);
}

void av_log_ask_for_sample(void *avc, const char *msg, ...)
{
    va_list argument_list;

    va_start(argument_list, msg);

    if (msg)
        av_vlog(avc, AV_LOG_WARNING, msg, argument_list);
    av_log(avc, AV_LOG_WARNING, "If you want to help, upload a sample "
            "of this file to ftp://upload.ffmpeg.org/MPlayer/incoming/ "
            "and contact the ffmpeg-devel mailing list.\n");

    va_end(argument_list);
}

static AVHWAccel *first_hwaccel = NULL;

void av_register_hwaccel(AVHWAccel *hwaccel)
{
    AVHWAccel **p = &first_hwaccel;
    while (*p)
        p = &(*p)->next;
    *p = hwaccel;
    hwaccel->next = NULL;
}

AVHWAccel *av_hwaccel_next(AVHWAccel *hwaccel)
{
    return hwaccel ? hwaccel->next : first_hwaccel;
}

AVHWAccel *ff_find_hwaccel(enum CodecID codec_id, enum PixelFormat pix_fmt)
{
    AVHWAccel *hwaccel=NULL;

    while((hwaccel= av_hwaccel_next(hwaccel))){
        if (   hwaccel->id      == codec_id
            && hwaccel->pix_fmt == pix_fmt)
            return hwaccel;
    }
    return NULL;
}

int av_lockmgr_register(int (*cb)(void **mutex, enum AVLockOp op))
{
    if (ff_lockmgr_cb) {
        if (ff_lockmgr_cb(&codec_mutex, AV_LOCK_DESTROY))
            return -1;
        if (ff_lockmgr_cb(&avformat_mutex, AV_LOCK_DESTROY))
            return -1;
    }

    ff_lockmgr_cb = cb;

    if (ff_lockmgr_cb) {
        if (ff_lockmgr_cb(&codec_mutex, AV_LOCK_CREATE))
            return -1;
        if (ff_lockmgr_cb(&avformat_mutex, AV_LOCK_CREATE))
            return -1;
    }
    return 0;
}

int avpriv_lock_avformat(void)
{
    if (ff_lockmgr_cb) {
        if ((*ff_lockmgr_cb)(&avformat_mutex, AV_LOCK_OBTAIN))
            return -1;
    }
    return 0;
}

int avpriv_unlock_avformat(void)
{
    if (ff_lockmgr_cb) {
        if ((*ff_lockmgr_cb)(&avformat_mutex, AV_LOCK_RELEASE))
            return -1;
    }
    return 0;
}

unsigned int avpriv_toupper4(unsigned int x)
{
    return     toupper( x     &0xFF)
            + (toupper((x>>8 )&0xFF)<<8 )
            + (toupper((x>>16)&0xFF)<<16)
            + (toupper((x>>24)&0xFF)<<24);
}

#if !HAVE_THREADS

int ff_thread_get_buffer(AVCodecContext *avctx, AVFrame *f)
{
    f->owner = avctx;

    ff_init_buffer_info(avctx, f);

    return avctx->get_buffer(avctx, f);
}

void ff_thread_release_buffer(AVCodecContext *avctx, AVFrame *f)
{
    f->owner->release_buffer(f->owner, f);
}

void ff_thread_finish_setup(AVCodecContext *avctx)
{
}

void ff_thread_report_progress(AVFrame *f, int progress, int field)
{
}

void ff_thread_await_progress(AVFrame *f, int progress, int field)
{
}

int ff_thread_can_start_frame(AVCodecContext *avctx)
{
    return 1;
}

#endif

enum AVMediaType avcodec_get_type(enum CodecID codec_id)
{
    AVCodec *c= avcodec_find_decoder(codec_id);
    if(!c)
        c= avcodec_find_encoder(codec_id);
    if(c)
        return c->type;

    if (codec_id <= CODEC_ID_NONE)
        return AVMEDIA_TYPE_UNKNOWN;
    else if (codec_id < CODEC_ID_FIRST_AUDIO)
        return AVMEDIA_TYPE_VIDEO;
    else if (codec_id < CODEC_ID_FIRST_SUBTITLE)
        return AVMEDIA_TYPE_AUDIO;
    else if (codec_id < CODEC_ID_FIRST_UNKNOWN)
        return AVMEDIA_TYPE_SUBTITLE;

    return AVMEDIA_TYPE_UNKNOWN;
}

int avcodec_is_open(AVCodecContext *s)
{
    return !!s->internal;
}<|MERGE_RESOLUTION|>--- conflicted
+++ resolved
@@ -837,15 +837,13 @@
     if (!HAVE_THREADS && !(codec->capabilities & CODEC_CAP_AUTO_THREADS))
         avctx->thread_count = 1;
 
-<<<<<<< HEAD
     if (avctx->codec->max_lowres < avctx->lowres || avctx->lowres < 0) {
         av_log(avctx, AV_LOG_ERROR, "The maximum value for lowres supported by the decoder is %d\n",
                avctx->codec->max_lowres);
         ret = AVERROR(EINVAL);
         goto free_and_end;
     }
-=======
->>>>>>> d526c533
+
     if (av_codec_is_encoder(avctx->codec)) {
         int i;
         if (avctx->codec->sample_fmts) {
