Never assume the API of libav* to be stable unless at least 1 month has passed
since the last major version increase or the API was added.

The last version increases were:
libavcodec:    2013-03-xx
libavdevice:   2013-03-xx
libavfilter:   2013-12-xx
libavformat:   2013-03-xx
libavresample: 2012-10-05
libpostproc:   2011-04-18
libswresample: 2011-09-19
libswscale:    2011-06-20
libavutil:     2012-10-22


API changes, most recent first:

<<<<<<< HEAD
2014-05-xx - xxxxxxx - lavu 52.86.100 - fifo.h
  Add av_fifo_alloc_array() function.
=======
2014-05-19 - xxxxxxx - lavf 55.18.0 - avformat.h
  Add av_stream_get_side_data() to access stream-level side data
  in the same way as av_packet_get_side_data().
>>>>>>> c23c96b6

2014-05-xx - xxxxxxx - lavu 53.15.0 - frame.h, display.h
  Add AV_FRAME_DATA_DISPLAYMATRIX for exporting frame-level
  spatial rendering on video frames for proper display.

2014-05-xx - xxxxxxx - lavc 55.52.0 - avcodec.h
  Add AV_PKT_DATA_DISPLAYMATRIX for exporting packet-level
  spatial rendering on video frames for proper display.

2014-05-xx - xxxxxxx - lavf 55.17.1 - avformat.h
  Deprecate AVStream.pts and the AVFrac struct, which was its only use case.
  Those fields were poorly defined and not meant to be public, so there is
  no replacement for them.

2014-05-18 - fd05602 - lavc 55.52.0 - avcodec.h
  Add avcodec_free_context(). From now on it should be used for freeing
  AVCodecContext.

2014-05-xx - xxxxxxx - lavu 52.84.100 - time.h
  Add av_gettime_relative() av_gettime_relative_is_monotonic()

2014-05-15 - 0c1959b - lavf 55.17.0 - avformat.h
  Add AVMFT_FLAG_BITEXACT flag. Muxers now use it instead of checking
  CODEC_FLAG_BITEXACT on the first stream.

2014-05-15 - xxxxxxx - lswr 0.19.100 - swresample.h
  Add swr_close()

2014-05-11 - 66e6c8a - lavu 53.14.0 - pixfmt.h
  Add AV_PIX_FMT_VDA for new-style VDA acceleration.

2014-05-xx - xxxxxxx - lavu 52.82.0 - fifo.h
  Add av_fifo_freep() function.

2014-05-02 - ba52fb11 - lavu 52.81.0 - opt.h
  Add av_opt_set_dict2() function.

2014-05-01 - e77b985 / a2941c8 - lavc 55.60.103 / 55.50.3 - avcodec.h
  Deprecate CODEC_FLAG_MV0. It is replaced by the flag "mv0" in the
  "mpv_flags" private option of the mpegvideo encoders.

2014-05-01 - e40ae8c / 6484149 - lavc 55.60.102 / 55.50.2 - avcodec.h
  Deprecate CODEC_FLAG_GMC. It is replaced by the "gmc" private option of the
  libxvid encoder.

2014-05-01 - 1851643 / b2c3171 - lavc 55.60.101 / 55.50.1 - avcodec.h
  Deprecate CODEC_FLAG_NORMALIZE_AQP. It is replaced by the flag "naq" in the
  "mpv_flags" private option of the mpegvideo encoders.

2014-05-01 - 5fcceda - avcodec.h
  Deprecate CODEC_FLAG_INPUT_PRESERVED. Its functionality is replaced by passing
  reference-counted frames to encoders.

2014-04-29 - 1bf6396 - lavc 55.60.100 - avcodec.h
  Add AVCodecDescriptor.mime_types field.

2014-04-29 - xxxxxxx - lavu 52.80.0 - hash.h
  Add av_hash_final_bin(), av_hash_final_hex() and av_hash_final_b64().

2014-03-07 - 8b2a130 - lavc 55.50.0 / 55.53.100 - dxva2.h
  Add FF_DXVA2_WORKAROUND_INTEL_CLEARVIDEO for old Intel GPUs.

2014-04-22 - 502512e /dac7e8a - lavu 53.13.0 / 52.78.100 - avutil.h
  Add av_get_time_base_q().

2014-04-17 - 0983d48 - lavu 53.12.0 / 52.77.100 - crc.h
  Add AV_CRC_16_ANSI_LE crc variant.

2014-04-XX - xxxxxxx - lavf xx.xx.1xx - avformat.h
  Add av_format_inject_global_side_data()

2014-04-12 - 4f698be - lavu 52.76.100 - log.h
  Add av_log_get_flags()

2014-04-11 - 6db42a2b - lavd 55.12.100 - avdevice.h
  Add avdevice_capabilities_create() function.
  Add avdevice_capabilities_free() function.

2014-04-07 - 0a1cc04 / 8b17243 - lavu 52.75.100 / 53.11.0 - pixfmt.h
  Add AV_PIX_FMT_YVYU422 pixel format.

2014-04-04 - c1d0536 / 8542f9c - lavu 52.74.100 / 53.10.0 - replaygain.h
  Full scale for peak values is now 100000 (instead of UINT32_MAX) and values
  may overflow.

2014-04-03 - c16e006 / 7763118 - lavu 52.73.100 / 53.9.0 - log.h
  Add AV_LOG(c) macro to have 256 color debug messages.

2014-04-03 - eaed4da9 - lavu 52.72.100 - opt.h
  Add AV_OPT_MULTI_COMPONENT_RANGE define to allow return
  multi-component option ranges.

2014-03-29 - cd50a44b - lavu 52.70.100 - mem.h
  Add av_dynarray_add_nofree() function.

2014-02-24 - 3e1f241 / d161ae0 - lavu 52.69.100 / 53.8.0 - frame.h
  Add av_frame_remove_side_data() for removing a single side data
  instance from a frame.

2014-03-24 - 83e8978 / 5a7e35d - lavu 52.68.100 / 53.7.0 - frame.h, replaygain.h
  Add AV_FRAME_DATA_REPLAYGAIN for exporting replaygain tags.
  Add a new header replaygain.h with the AVReplayGain struct.

2014-03-24 - 83e8978 / 5a7e35d - lavc 55.54.100 / 55.36.0 - avcodec.h
  Add AV_PKT_DATA_REPLAYGAIN for exporting replaygain tags.

2014-03-24 - 595ba3b / 25b3258 - lavf 55.35.100 / 55.13.0 - avformat.h
  Add AVStream.side_data and AVStream.nb_side_data for exporting stream-global
  side data (e.g. replaygain tags, video rotation)

2014-03-24 - bd34e26 / 0e2c3ee - lavc 55.53.100 / 55.35.0 - avcodec.h
  Give the name AVPacketSideData to the previously anonymous struct used for
  AVPacket.side_data.

2014-03-18 - 37c07d4 - lsws 2.5.102
  Make gray16 full-scale.

2014-03-16 - 6b1ca17 / 1481d24 - lavu 52.67.100 / 53.6.0 - pixfmt.h
  Add RGBA64_LIBAV pixel format and variants for compatibility

2014-03-11 - 3f3229c - lavf 55.34.101 - avformat.h
  Set AVFormatContext.start_time_realtime when demuxing.

2014-03-03 - 06fed440 - lavd 55.11.100 - avdevice.h
  Add av_input_audio_device_next().
  Add av_input_video_device_next().
  Add av_output_audio_device_next().
  Add av_output_video_device_next().

2014-02-24 - fff5262 / 1155fd0 - lavu 52.66.100 / 53.5.0 - frame.h
  Add av_frame_copy() for copying the frame data.

2014-02-24 - a66be60 - lswr 0.18.100 - swresample.h
  Add swr_is_initialized() for checking whether a resample context is initialized.

2014-02-22 - 5367c0b / 7e86c27 - lavr 1.2.0 - avresample.h
  Add avresample_is_open() for checking whether a resample context is open.

2014-02-19 - 6a24d77 / c3ecd96 - lavu 52.65.100 / 53.4.0  - opt.h
  Add AV_OPT_FLAG_EXPORT and AV_OPT_FLAG_READONLY to mark options meant (only)
  for reading.

2014-02-19 - f4c8d00 / 6bb8720 - lavu 52.64.101 / 53.3.1 - opt.h
  Deprecate unused AV_OPT_FLAG_METADATA.

2014-02-xx - xxxxxxx - lavd 55.10.100 - avdevice.h
  Add avdevice_list_devices() and avdevice_free_list_devices()

2014-02-16 - db3c970 - lavf 55.33.100 - avio.h
  Add avio_find_protocol_name() to find out the name of the protocol that would
  be selected for a given URL.

2014-02-15 - a2bc6c1 / c98f316 - lavu 52.64.100 / 53.3.0 - frame.h
  Add AV_FRAME_DATA_DOWNMIX_INFO value to the AVFrameSideDataType enum and
  downmix_info.h API, which identify downmix-related metadata.

2014-02-11 - 1b05ac2 - lavf 55.32.100 - avformat.h
  Add av_write_uncoded_frame() and av_interleaved_write_uncoded_frame().

2014-02-04 - 3adb5f8 / d9ae103 - lavf 55.30.100 / 55.11.0 - avformat.h
  Add AVFormatContext.max_interleave_delta for controlling amount of buffering
  when interleaving.

2014-02-02 - 5871ee5 - lavf 55.29.100 - avformat.h
  Add output_ts_offset muxing option to AVFormatContext.

2014-01-27 - 102bd64 - lavd 55.7.100 - avdevice.h
                       lavf 55.28.100 - avformat.h
  Add avdevice_dev_to_app_control_message() function.

2014-01-27 - 7151411 - lavd 55.6.100 - avdevice.h
                       lavf 55.27.100 - avformat.h
  Add avdevice_app_to_dev_control_message() function.

2014-01-24 - 86bee79 - lavf 55.26.100 - avformat.h
  Add AVFormatContext option metadata_header_padding to allow control over the
  amount of padding added.

2014-01-20 - eef74b2 / 93c553c - lavc 55.48.102 / 55.32.1 - avcodec.h
  Edges are not required anymore on video buffers allocated by get_buffer2()
  (i.e. as if the CODEC_FLAG_EMU_EDGE flag was always on). Deprecate
  CODEC_FLAG_EMU_EDGE and avcodec_get_edge_width().

2014-01-19 - 1a193c4 - lavf 55.25.100 - avformat.h
  Add avformat_get_mov_video_tags() and avformat_get_mov_audio_tags().

2014-01-19 - xxxxxxx - lavu 52.63.100 - rational.h
  Add av_make_q() function.

2014-01-05 - 4cf4da9 / 5b4797a - lavu 52.62.100 / 53.2.0 - frame.h
  Add AV_FRAME_DATA_MATRIXENCODING value to the AVFrameSideDataType enum, which
  identifies AVMatrixEncoding data.

2014-01-05 - 751385f / 5c437fb - lavu 52.61.100 / 53.1.0 - channel_layout.h
  Add values for various Dolby flags to the AVMatrixEncoding enum.

2014-01-04 - b317f94 - lavu 52.60.100 - mathematics.h
  Add av_add_stable() function.

2013-12-22 - 911676c - lavu 52.59.100 - avstring.h
  Add av_strnlen() function.

2013-12-09 - 64f73ac - lavu 52.57.100 - opencl.h
  Add av_opencl_benchmark() function.

2013-11-30 - 82b2e9c - lavu 52.56.100 - ffversion.h
  Moves version.h to libavutil/ffversion.h.
  Install ffversion.h and make it public.

2013-12-11 - 29c83d2 / b9fb59d,409a143 / 9431356,44967ab / d7b3ee9 - lavc 55.45.101 / 55.28.1 - avcodec.h
  av_frame_alloc(), av_frame_unref() and av_frame_free() now can and should be
  used instead of avcodec_alloc_frame(), avcodec_get_frame_defaults() and
  avcodec_free_frame() respectively. The latter three functions are deprecated.

2013-12-09 - 7a60348 / 7e244c6- - lavu 52.58.100 / 52.20.0 - frame.h
  Add AV_FRAME_DATA_STEREO3D value to the AVFrameSideDataType enum and
  stereo3d.h API, that identify codec-independent stereo3d information.

2013-11-26 - 625b290 / 1eaac1d- - lavu 52.55.100 / 52.19.0 - frame.h
  Add AV_FRAME_DATA_A53_CC value to the AVFrameSideDataType enum, which
  identifies ATSC A53 Part 4 Closed Captions data.

2013-11-22 - 6859065 - lavu 52.54.100 - avstring.h
  Add av_utf8_decode() function.

2013-11-22 - fb7d70c - lavc 55.44.100 - avcodec.h
  Add HEVC profiles

2013-11-20 - c28b61c - lavc 55.44.100 - avcodec.h
  Add av_packet_{un,}pack_dictionary()
  Add AV_PKT_METADATA_UPDATE side data type, used to transmit key/value
  strings between a stream and the application.

2013-11-14 - 7c888ae / cce3e0a - lavu 52.53.100 / 52.18.0 - mem.h
  Move av_fast_malloc() and av_fast_realloc() for libavcodec to libavutil.

2013-11-14 - b71e4d8 / 8941971 - lavc 55.43.100 / 55.27.0 - avcodec.h
  Deprecate AVCodecContext.error_rate, it is replaced by the 'error_rate'
  private option of the mpegvideo encoder family.

2013-11-14 - 31c09b7 / 728c465 - lavc 55.42.100 / 55.26.0 - vdpau.h
  Add av_vdpau_get_profile().
  Add av_vdpau_alloc_context(). This function must from now on be
  used for allocating AVVDPAUContext.

2013-11-04 - be41f21 / cd8f772 - lavc 55.41.100 / 55.25.0 - avcodec.h
                       lavu 52.51.100 - frame.h
  Add ITU-R BT.2020 and other not yet included values to color primaries,
  transfer characteristics and colorspaces.

2013-11-04 - 85cabf1 - lavu 52.50.100 - avutil.h
  Add av_fopen_utf8()

2013-10-31 - 78265fc / 28096e0 - lavu 52.49.100 / 52.17.0 - frame.h
  Add AVFrame.flags and AV_FRAME_FLAG_CORRUPT.

2013-10-27 - dbe6f9f - lavc 55.39.100 - avcodec.h
  Add CODEC_CAP_DELAY support to avcodec_decode_subtitle2.

2013-10-27 - d61617a - lavu 52.48.100 - parseutils.h
  Add av_get_known_color_name().

2013-10-17 - 8696e51 - lavu 52.47.100 - opt.h
  Add AV_OPT_TYPE_CHANNEL_LAYOUT and channel layout option handlers
  av_opt_get_channel_layout() and av_opt_set_channel_layout().

2013-10-06 - ccf96f8 -libswscale 2.5.101 - options.c
  Change default scaler to bicubic

2013-10-03 - e57dba0 - lavc 55.34.100 - avcodec.h
  Add av_codec_get_max_lowres()

2013-10-02 - 5082fcc - lavf 55.19.100 - avformat.h
  Add audio/video/subtitle AVCodec fields to AVFormatContext to force specific
  decoders

2013-09-28 - 7381d31 / 0767bfd - lavfi 3.88.100 / 3.11.0 - avfilter.h
  Add AVFilterGraph.execute and AVFilterGraph.opaque for custom slice threading
  implementations.

2013-09-21 - 85f8a3c / e208e6d - lavu 52.46.100 / 52.16.0 - pixfmt.h
  Add interleaved 4:2:2 8/10-bit formats AV_PIX_FMT_NV16 and
  AV_PIX_FMT_NV20.

2013-09-16 - c74c3fb / 3feb3d6 - lavu 52.44.100 / 52.15.0 - mem.h
  Add av_reallocp.

2013-09-04 - 3e1f507 - lavc 55.31.101 - avcodec.h
  avcodec_close() argument can be NULL.

2013-09-04 - 36cd017 - lavf 55.16.101 - avformat.h
  avformat_close_input() argument can be NULL and point on NULL.

2013-08-29 - e31db62 - lavf 55.15.100 - avformat.h
  Add av_format_get_probe_score().

2013-08-15 - 1e0e193 - lsws 2.5.100 -
  Add a sws_dither AVOption, allowing to set the dither algorithm used

2013-08-11 - d404fe35 - lavc 55.27.100 - vdpau.h
  Add a render2 alternative to the render callback function.

2013-08-11 - af05edc - lavc 55.26.100 - vdpau.h
  Add allocation function for AVVDPAUContext, allowing
  to extend it in the future without breaking ABI/API.

2013-08-10 - 67a580f / 5a9a9d4 - lavc 55.25.100 / 55.16.0 - avcodec.h
  Extend AVPacket API with av_packet_unref, av_packet_ref,
  av_packet_move_ref, av_packet_copy_props, av_packet_free_side_data.

2013-08-05 - 9547e3e / f824535 - lavc 55.22.100 / 55.13.0 - avcodec.h
  Deprecate the bitstream-related members from struct AVVDPAUContext.
  The bitstream buffers no longer need to be explicitly freed.

2013-08-05 - 3b805dc / 549294f - lavc 55.21.100 / 55.12.0 - avcodec.h
  Deprecate the CODEC_CAP_HWACCEL_VDPAU codec capability. Use CODEC_CAP_HWACCEL
  and select the AV_PIX_FMT_VDPAU format with get_format() instead.

2013-08-05 - 4ee0984 / a0ad5d0 - lavu 52.41.100 / 52.14.0 - pixfmt.h
  Deprecate AV_PIX_FMT_VDPAU_*. Use AV_PIX_FMT_VDPAU instead.

2013-08-02 - 82fdfe8 / a8b1927 - lavc 55.20.100 / 55.11.0 - avcodec.h
  Add output_picture_number to AVCodecParserContext.

2013-07-23 - abc8110 - lavc 55.19.100 - avcodec.h
  Add avcodec_chroma_pos_to_enum()
  Add avcodec_enum_to_chroma_pos()

2013-07-03 - 838bd73 - lavfi 3.78.100 - avfilter.h
  Deprecate avfilter_graph_parse() in favor of the equivalent
  avfilter_graph_parse_ptr().

2013-06-24 - af5f9c0 / 95d5246 - lavc 55.17.100 / 55.10.0 - avcodec.h
  Add MPEG-2 AAC profiles

2013-06-25 - af5f9c0 / 95d5246 - lavf 55.10.100 - avformat.h
  Add AV_DISPOSITION_* flags to indicate text track kind.

2013-06-15 - 99b8cd0 - lavu 52.36.100
  Add AVRIPEMD:
   av_ripemd_alloc()
   av_ripemd_init()
   av_ripemd_update()
   av_ripemd_final()

2013-06-04 - 30b491f / fc962d4 - lavu 52.35.100 / 52.13.0 - mem.h
  Add av_realloc_array and av_reallocp_array

2013-05-30 - 682b227 - lavu 52.35.100
  Add AVSHA512:
   av_sha512_alloc()
   av_sha512_init()
   av_sha512_update()
   av_sha512_final()

2013-05-24 - 8d4e969 / 129bb23 - lavfi 3.10.0 / 3.70.100 - avfilter.h
  Add support for slice multithreading to lavfi. Filters supporting threading
  are marked with AVFILTER_FLAG_SLICE_THREADS.
  New fields AVFilterContext.thread_type, AVFilterGraph.thread_type and
  AVFilterGraph.nb_threads (accessible directly or through AVOptions) may be
  used to configure multithreading.

2013-05-24 - fe40a9f / 2a6eaea - lavu 52.12.0 / 52.34.100 - cpu.h
  Add av_cpu_count() function for getting the number of logical CPUs.

2013-05-24 - 0c25c39 / b493847 - lavc 55.7.0 / 55.12.100 - avcodec.h
  Add picture_structure to AVCodecParserContext.

2013-05-17 - 3a751ea - lavu 52.33.100 - opt.h
  Add AV_OPT_TYPE_COLOR value to AVOptionType enum.

2013-05-13 - e398416 - lavu 52.31.100 - mem.h
  Add av_dynarray2_add().

2013-05-12 - 1776177 - lavfi 3.65.100
  Add AVFILTER_FLAG_SUPPORT_TIMELINE* filter flags.

2013-04-19 - 380cfce - lavc 55.4.100
  Add AV_CODEC_PROP_TEXT_SUB property for text based subtitles codec.

2013-04-18 - 7c1a002 - lavf 55.3.100
  The matroska demuxer can now output proper verbatim ASS packets. It will
  become the default starting lavf 56.0.100.

2013-04-10 - af0d270 - lavu 25.26.100 - avutil.h,opt.h
  Add av_int_list_length()
  and av_opt_set_int_list().

2013-03-30 - 5c73645 - lavu 52.24.100 - samplefmt.h
  Add av_samples_alloc_array_and_samples().

2013-03-29 - ef7b6b4 - lavf 55.1.100 - avformat.h
  Add av_guess_frame_rate()

2013-03-20 - 8d928a9 - lavu 52.22.100 - opt.h
  Add AV_OPT_TYPE_DURATION value to AVOptionType enum.

2013-03-17 - 7aa9af5 - lavu 52.20.100 - opt.h
  Add AV_OPT_TYPE_VIDEO_RATE value to AVOptionType enum.

2013-03-07 - 9767ec6 - lavu 52.18.100 - avstring.h,bprint.h
  Add av_escape() and av_bprint_escape() API.

2013-02-24 - b59cd08 - lavfi 3.41.100 - buffersink.h
  Add sample_rates field to AVABufferSinkParams.

2013-01-17 - a1a707f - lavf 54.61.100
  Add av_codec_get_tag2().

2013-01-01 - 2eb2e17 - lavfi 3.34.100
  Add avfilter_get_audio_buffer_ref_from_arrays_channels.

2012-12-20 - 34de47aa - lavfi 3.29.100 - avfilter.h
  Add AVFilterLink.channels, avfilter_link_get_channels()
  and avfilter_ref_get_channels().

2012-12-15 - 96d815fc - lavc 54.80.100 - avcodec.h
  Add pkt_size field to AVFrame.

2012-11-25 - c70ec631 - lavu 52.9.100 - opt.h
  Add the following convenience functions to opt.h:
   av_opt_get_image_size
   av_opt_get_pixel_fmt
   av_opt_get_sample_fmt
   av_opt_set_image_size
   av_opt_set_pixel_fmt
   av_opt_set_sample_fmt

2012-11-17 - 4cd74c81 - lavu 52.8.100 - bprint.h
  Add av_bprint_strftime().

2012-11-15 - 92648107 - lavu 52.7.100 - opt.h
  Add av_opt_get_key_value().

2012-11-13 - 79456652 - lavfi 3.23.100 - avfilter.h
  Add channels field to AVFilterBufferRefAudioProps.

2012-11-03 - 481fdeee - lavu 52.3.100 - opt.h
  Add AV_OPT_TYPE_SAMPLE_FMT value to AVOptionType enum.

2012-10-21 - 6fb2fd8 - lavc  54.68.100 - avcodec.h
                       lavfi  3.20.100 - avfilter.h
  Add AV_PKT_DATA_STRINGS_METADATA side data type, used to transmit key/value
  strings between AVPacket and AVFrame, and add metadata field to
  AVCodecContext (which shall not be accessed by users; see AVFrame metadata
  instead).

2012-09-27 - a70b493 - lavd 54.3.100 - version.h
  Add LIBAVDEVICE_IDENT symbol.

2012-09-27 - a70b493 - lavfi 3.18.100 - version.h
  Add LIBAVFILTER_IDENT symbol.

2012-09-27 - a70b493 - libswr 0.16.100 - version.h
  Add LIBSWRESAMPLE_VERSION, LIBSWRESAMPLE_BUILD
  and LIBSWRESAMPLE_IDENT symbols.

2012-09-06 - 29e972f - lavu 51.72.100 - parseutils.h
  Add av_small_strptime() time parsing function.

  Can be used as a stripped-down replacement for strptime(), on
  systems which do not support it.

2012-08-25 - 2626cc4 - lavf 54.28.100
  Matroska demuxer now identifies SRT subtitles as AV_CODEC_ID_SUBRIP instead
  of AV_CODEC_ID_TEXT.

2012-08-13 - 5c0d8bc - lavfi 3.8.100 - avfilter.h
  Add avfilter_get_class() function, and priv_class field to AVFilter
  struct.

2012-08-12 - a25346e - lavu 51.69.100 - opt.h
  Add AV_OPT_FLAG_FILTERING_PARAM symbol in opt.h.

2012-07-31 - 23fc4dd - lavc 54.46.100
  Add channels field to AVFrame.

2012-07-30 - f893904 - lavu 51.66.100
  Add av_get_channel_description()
  and av_get_standard_channel_layout() functions.

2012-07-21 - 016a472 - lavc 54.43.100
  Add decode_error_flags field to AVFrame.

2012-07-20 - b062936 - lavf 54.18.100
  Add avformat_match_stream_specifier() function.

2012-07-14 - f49ec1b - lavc 54.38.100 - avcodec.h
  Add metadata to AVFrame, and the accessor functions
  av_frame_get_metadata() and av_frame_set_metadata().

2012-07-10 - 0e003d8 - lavc 54.33.100
  Add av_fast_padded_mallocz().

2012-07-10 - 21d5609 - lavfi 3.2.0 - avfilter.h
  Add init_opaque() callback to AVFilter struct.

2012-06-26 - e6674e4 - lavu 51.63.100 - imgutils.h
  Add functions to libavutil/imgutils.h:
  av_image_get_buffer_size()
  av_image_fill_arrays()
  av_image_copy_to_buffer()

2012-06-24 - c41899a - lavu 51.62.100 - version.h
  version moved from avutil.h to version.h

2012-04-11 - 359abb1 - lavu 51.58.100 - error.h
  Add av_make_error_string() and av_err2str() utilities to
  libavutil/error.h.

2012-06-05 - 62b39d4 - lavc 54.24.100
  Add pkt_duration field to AVFrame.

2012-05-24 - f2ee065 - lavu 51.54.100
  Move AVPALETTE_SIZE and AVPALETTE_COUNT macros from
  libavcodec/avcodec.h to libavutil/pixfmt.h.

2012-05-14 - 94a9ac1 - lavf 54.5.100
  Add av_guess_sample_aspect_ratio() function.

2012-04-20 - 65fa7bc - lavfi 2.70.100
  Add avfilter_unref_bufferp() to avfilter.h.

2012-04-13 - 162e400 - lavfi 2.68.100
  Install libavfilter/asrc_abuffer.h public header.

2012-03-26 - a67d9cf - lavfi 2.66.100
  Add avfilter_fill_frame_from_{audio_,}buffer_ref() functions.

2013-05-15 - ff46809 / e6c4ac7 - lavu 52.32.100 / 52.11.0 - pixdesc.h
  Replace PIX_FMT_* flags with AV_PIX_FMT_FLAG_*.

2013-04-03 - 6fc58a8 / 507b1e4 - lavc 55.7.100 / 55.4.0 - avcodec.h
  Add field_order to AVCodecParserContext.

2013-04-19 - f4b05cd / 5e83d9a - lavc 55.5.100 / 55.2.0 - avcodec.h
  Add CODEC_FLAG_UNALIGNED to allow decoders to produce unaligned output.

2013-04-11 - lavfi 3.53.100 / 3.8.0
  231fd44 / 38f0c07 - Move all content from avfiltergraph.h to avfilter.h. Deprecate
            avfilterhraph.h, user applications should include just avfilter.h
  86070b8 / bc1a985 - Add avfilter_graph_alloc_filter(), deprecate avfilter_open() and
            avfilter_graph_add_filter().
  4fde705 / 1113672 - Add AVFilterContext.graph pointing to the AVFilterGraph that contains the
            filter.
  710b0aa / 48a5ada - Add avfilter_init_str(), deprecate avfilter_init_filter().
  46de9ba / 1ba95a9 - Add avfilter_init_dict().
  16fc24b / 7cdd737 - Add AVFilter.flags field and AVFILTER_FLAG_DYNAMIC_{INPUTS,OUTPUTS} flags.
  f4db6bf / 7e8fe4b - Add avfilter_pad_count() for counting filter inputs/outputs.
  835cc0f / fa2a34c - Add avfilter_next(), deprecate av_filter_next().
            Deprecate avfilter_uninit().

2013-04-09 - lavfi 3.51.100 / 3.7.0 - avfilter.h
  0594ef0 / b439c99 - Add AVFilter.priv_class for exporting filter options through the
            AVOptions API in the similar way private options work in lavc and lavf.
  44d4488 / 8114c10 - Add avfilter_get_class().
  Switch all filters to use AVOptions.

2013-03-19 - 17ebef2 / 2c328a9 - lavu 52.20.100 / 52.9.0 - pixdesc.h
  Add av_pix_fmt_count_planes() function for counting planes in a pixel format.

2013-03-16 - ecade98 / 42c7c61 - lavfi 3.47.100 / 3.6.0
  Add AVFilterGraph.nb_filters, deprecate AVFilterGraph.filter_count.

2013-03-08 - Reference counted buffers - lavu 52.8.0, lavc 55.0.100 / 55.0.0, lavf 55.0.100 / 55.0.0,
lavd 54.4.100 / 54.0.0, lavfi 3.5.0
  36099df / 8e401db, 532f31a / 1cec062 - add a new API for reference counted buffers and buffer
                     pools (new header libavutil/buffer.h).
  2653e12 / 1afddbe - add AVPacket.buf to allow reference counting for the AVPacket data.
            Add av_packet_from_data() function for constructing packets from
            av_malloc()ed data.
  c4e8821 / 7ecc2d4 - move AVFrame from lavc to lavu (new header libavutil/frame.h), add
            AVFrame.buf/extended_buf to allow reference counting for the AVFrame
            data. Add new API for working with reference-counted AVFrames.
  80e9e63 / 759001c - add the refcounted_frames field to AVCodecContext to make audio and
            video decoders return reference-counted frames. Add get_buffer2()
            callback to AVCodecContext which allocates reference-counted frames.
            Add avcodec_default_get_buffer2() as the default get_buffer2()
            implementation.
            Deprecate AVCodecContext.get_buffer() / release_buffer() /
            reget_buffer(), avcodec_default_get_buffer(),
            avcodec_default_reget_buffer(), avcodec_default_release_buffer().
            Remove avcodec_default_free_buffers(), which should not have ever
            been called from outside of lavc.
            Deprecate the following AVFrame fields:
                * base -- is now stored in AVBufferRef
                * reference, type, buffer_hints -- are unnecessary in the new API
                * hwaccel_picture_private, owner, thread_opaque -- should not
                  have been acessed from outside of lavc
                * qscale_table, qstride, qscale_type, mbskip_table, motion_val,
                  mb_type, dct_coeff, ref_index -- mpegvideo-specific tables,
                  which are not exported anymore.
  a05a44e / 7e35037 - switch libavfilter to use AVFrame instead of AVFilterBufferRef. Add
            av_buffersrc_add_frame(), deprecate av_buffersrc_buffer().
            Add av_buffersink_get_frame() and av_buffersink_get_samples(),
            deprecate av_buffersink_read() and av_buffersink_read_samples().
            Deprecate AVFilterBufferRef and all functions for working with it.

2013-03-17 - 6c17ff8 / 12c5c1d - lavu 52.19.100 / 52.8.0 - avstring.h
  Add av_isdigit, av_isgraph, av_isspace, av_isxdigit.

2013-02-23 - 71cf094 / 9f12235 - lavfi 3.40.100 / 3.4.0 - avfiltergraph.h
  Add resample_lavr_opts to AVFilterGraph for setting libavresample options
  for auto-inserted resample filters.

2013-01-25 - e7e14bc / 38c1466 - lavu 52.17.100 / 52.7.0 - dict.h
  Add av_dict_parse_string() to set multiple key/value pairs at once from a
  string.

2013-01-25 - 25be630 / b85a5e8 - lavu 52.16.100 / 52.6.0 - avstring.h
  Add av_strnstr()

2013-01-15 - e7e0186 / 8ee288d - lavu 52.15.100 / 52.5.0 - hmac.h
  Add AVHMAC.

2013-01-13 - 8ee7b38 / 44e065d - lavc 54.87.100 / 54.36.0 - vdpau.h
  Add AVVDPAUContext struct for VDPAU hardware-accelerated decoding.

2013-01-12 - dae382b / 169fb94 - lavu 52.14.100 / 52.4.0 - pixdesc.h
  Add AV_PIX_FMT_VDPAU flag.

2013-01-07 - 249fca3 / 074a00d - lavr 1.1.0
  Add avresample_set_channel_mapping() for input channel reordering,
  duplication, and silencing.

2012-12-29 - 2ce43b3 / d8fd06c - lavu 52.13.100 / 52.3.0 - avstring.h
  Add av_basename() and av_dirname().

2012-11-11 - 03b0787 / 5980f5d - lavu 52.6.100 / 52.2.0 - audioconvert.h
  Rename audioconvert.h to channel_layout.h. audioconvert.h is now deprecated.

2012-11-05 - 7d26be6 / dfde8a3 - lavu 52.5.100 / 52.1.0 - intmath.h
  Add av_ctz() for trailing zero bit count

2012-10-21 - e3a91c5 / a893655 - lavu 51.77.100 / 51.45.0 - error.h
  Add AVERROR_EXPERIMENTAL

2012-10-12 - a33ed6b / d2fcb35 - lavu 51.76.100 / 51.44.0 - pixdesc.h
  Add functions for accessing pixel format descriptors.
  Accessing the av_pix_fmt_descriptors array directly is now
  deprecated.

2012-10-11 - f391e40 / 9a92aea - lavu 51.75.100 / 51.43.0 - aes.h, md5.h, sha.h, tree.h
  Add functions for allocating the opaque contexts for the algorithms,

2012-10-10 - de31814 / b522000 - lavf 54.32.100 / 54.18.0 - avio.h
  Add avio_closep to complement avio_close.

2012-10-08 - ae77266 / 78071a1 - lavu 51.74.100 / 51.42.0 - pixfmt.h
  Rename PixelFormat to AVPixelFormat and all PIX_FMT_* to AV_PIX_FMT_*.
  To provide backwards compatibility, PixelFormat is now #defined as
  AVPixelFormat.
  Note that this can break user code that includes pixfmt.h and uses the
  'PixelFormat' identifier. Such code should either #undef PixelFormat
  or stop using the PixelFormat name.

2012-10-05 - 55c49af / e7ba5b1 - lavr 1.0.0 - avresample.h
  Data planes parameters to avresample_convert() and
  avresample_read() are now uint8_t** instead of void**.
  Libavresample is now stable.

2012-09-24 - 46a3595 / a42aada - lavc 54.59.100 / 54.28.0 - avcodec.h
  Add avcodec_free_frame(). This function must now
  be used for freeing an AVFrame.

2012-09-12 - e3e09f2 / 8919fee - lavu 51.73.100 / 51.41.0 - audioconvert.h
  Added AV_CH_LOW_FREQUENCY_2 channel mask value.

2012-09-04 - b21b5b0 / 686a329 - lavu 51.71.100 / 51.40.0 - opt.h
  Reordered the fields in default_val in AVOption, changed which
  default_val field is used for which AVOptionType.

2012-08-30 - 98298eb / a231832 - lavc 54.54.101 / 54.26.1 - avcodec.h
  Add codec descriptor properties AV_CODEC_PROP_LOSSY and
  AV_CODEC_PROP_LOSSLESS.

2012-08-18 - lavc 54.26 - avcodec.h
  Add codec descriptors for accessing codec properties without having
  to refer to a specific decoder or encoder.

  f5f3684 / c223d79 - Add an AVCodecDescriptor struct and functions
            avcodec_descriptor_get() and avcodec_descriptor_next().
  f5f3684 / 51efed1 - Add AVCodecDescriptor.props and AV_CODEC_PROP_INTRA_ONLY.
  6c180b3 / 91e59fe - Add avcodec_descriptor_get_by_name().

2012-08-08 - f5f3684 / 987170c - lavu 51.68.100 / 51.38.0 - dict.h
  Add av_dict_count().

2012-08-07 - 7a72695 / 104e10f - lavc 54.51.100 / 54.25.0 - avcodec.h
  Rename CodecID to AVCodecID and all CODEC_ID_* to AV_CODEC_ID_*.
  To provide backwards compatibility, CodecID is now #defined as AVCodecID.
  Note that this can break user code that includes avcodec.h and uses the
  'CodecID' identifier. Such code should either #undef CodecID or stop using the
  CodecID name.

2012-08-03 - e776ee8 / 239fdf1 - lavu 51.66.101 / 51.37.1 - cpu.h
                       lsws 2.1.1   - swscale.h
  Rename AV_CPU_FLAG_MMX2  ---> AV_CPU_FLAG_MMXEXT.
  Rename SWS_CPU_CAPS_MMX2 ---> SWS_CPU_CAPS_MMXEXT.

2012-07-29 - 7c26761 / 681ed00 - lavf 54.22.100 / 54.13.0 - avformat.h
  Add AVFMT_FLAG_NOBUFFER for low latency use cases.

2012-07-10 - fbe0245 / f3e5e6f - lavu 51.65.100 / 51.37.0
  Add av_malloc_array() and av_mallocz_array()

2012-06-22 - e847f41 / d3d3a32 - lavu 51.61.100 / 51.34.0
  Add av_usleep()

2012-06-20 - 4da42eb / ae0a301 - lavu 51.60.100 / 51.33.0
  Move av_gettime() to libavutil, add libavutil/time.h

2012-06-09 - 82edf67 / 3971be0 - lavr 0.0.3
  Add a parameter to avresample_build_matrix() for Dolby/DPLII downmixing.

2012-06-12 - c7b9eab / 9baeff9 - lavfi 2.79.100 / 2.23.0 - avfilter.h
  Add AVFilterContext.nb_inputs/outputs. Deprecate
  AVFilterContext.input/output_count.

2012-06-12 - c7b9eab / 84b9fbe - lavfi 2.79.100 / 2.22.0 - avfilter.h
  Add avfilter_pad_get_type() and avfilter_pad_get_name(). Those
  should now be used instead of accessing AVFilterPad members
  directly.

2012-06-12 - 3630a07 / b0f0dfc - lavu 51.57.100 / 51.32.0 - audioconvert.h
  Add av_get_channel_layout_channel_index(), av_get_channel_name()
  and av_channel_layout_extract_channel().

2012-05-25 - 53ce990 / 154486f - lavu 51.55.100 / 51.31.0 - opt.h
  Add av_opt_set_bin()

2012-05-15 - lavfi 2.74.100 / 2.17.0
  Add support for audio filters
  61930bd / ac71230, 1cbf7fb / a2cd9be - add video/audio buffer sink in a new installed
                    header buffersink.h
  1cbf7fb / 720c6b7 - add av_buffersrc_write_frame(), deprecate
            av_vsrc_buffer_add_frame()
  61930bd / ab16504 - add avfilter_copy_buf_props()
  61930bd / 9453c9e - add extended_data to AVFilterBuffer
  61930bd / 1b8c927 - add avfilter_get_audio_buffer_ref_from_arrays()

2012-05-09 - lavu 51.53.100 / 51.30.0 - samplefmt.h
  61930bd / 142e740 - add av_samples_copy()
  61930bd / 6d7f617 - add av_samples_set_silence()

2012-05-09 - 61930bd / a5117a2 - lavc 54.21.101 / 54.13.1
  For audio formats with fixed frame size, the last frame
  no longer needs to be padded with silence, libavcodec
  will handle this internally (effectively all encoders
  behave as if they had CODEC_CAP_SMALL_LAST_FRAME set).

2012-05-07 - 653d117 / 828bd08 - lavc 54.20.100 / 54.13.0 - avcodec.h
  Add sample_rate and channel_layout fields to AVFrame.

2012-05-01 - 2330eb1 / 4010d72 - lavr 0.0.1
  Change AV_MIX_COEFF_TYPE_Q6 to AV_MIX_COEFF_TYPE_Q8.

2012-04-25 - e890b68 / 3527a73 - lavu 51.48.100 / 51.29.0 - cpu.h
  Add av_parse_cpu_flags()

2012-04-24 - 3ead79e / c8af852 - lavr 0.0.0
  Add libavresample audio conversion library

2012-04-20 - 3194ab7 / 0c0d1bc - lavu 51.47.100 / 51.28.0 - audio_fifo.h
  Add audio FIFO functions:
    av_audio_fifo_free()
    av_audio_fifo_alloc()
    av_audio_fifo_realloc()
    av_audio_fifo_write()
    av_audio_fifo_read()
    av_audio_fifo_drain()
    av_audio_fifo_reset()
    av_audio_fifo_size()
    av_audio_fifo_space()

2012-04-14 - lavfi 2.70.100 / 2.16.0 - avfiltergraph.h
  7432bcf / d7bcc71 Add avfilter_graph_parse2().

2012-04-08 - 6bfb304 / 4d693b0 - lavu 51.46.100 / 51.27.0 - samplefmt.h
  Add av_get_packed_sample_fmt() and av_get_planar_sample_fmt()

2012-03-21 - b75c67d - lavu 51.43.100
  Add bprint.h for bprint API.

2012-02-21 - 9cbf17e - lavc 54.4.100
  Add av_get_pcm_codec() function.

2012-02-16 - 560b224 - libswr 0.7.100
  Add swr_set_matrix() function.

2012-02-09 - c28e7af - lavu 51.39.100
  Add a new installed header libavutil/timestamp.h with timestamp
  utilities.

2012-02-06 - 70ffda3 - lavu 51.38.100
  Add av_parse_ratio() function to parseutils.h.

2012-02-06 - 70ffda3 - lavu 51.38.100
  Add AV_LOG_MAX_OFFSET macro to log.h.

2012-02-02 - 0eaa123 - lavu 51.37.100
  Add public timecode helpers.

2012-01-24 - 0c3577b - lavfi 2.60.100
  Add avfilter_graph_dump.

2012-03-20 - 0ebd836 / 3c90cc2 - lavfo 54.2.0
  Deprecate av_read_packet(), use av_read_frame() with
  AVFMT_FLAG_NOPARSE | AVFMT_FLAG_NOFILLIN in AVFormatContext.flags

2012-03-05 - lavc 54.10.100 / 54.8.0
  f095391 / 6699d07 Add av_get_exact_bits_per_sample()
  f095391 / 9524cf7 Add av_get_audio_frame_duration()

2012-03-04 - 2af8f2c / 44fe77b - lavc 54.8.100 / 54.7.0 - avcodec.h
  Add av_codec_is_encoder/decoder().

2012-03-01 - 1eb7f39 / 442c132 - lavc 54.5.100 / 54.3.0 - avcodec.h
  Add av_packet_shrink_side_data.

2012-02-29 - 79ae084 / dd2a4bc - lavf 54.2.100 / 54.2.0 - avformat.h
  Add AVStream.attached_pic and AV_DISPOSITION_ATTACHED_PIC,
  used for dealing with attached pictures/cover art.

2012-02-25 - 305e4b3 / c9bca80 - lavu 51.41.100 / 51.24.0 - error.h
  Add AVERROR_UNKNOWN
  NOTE: this was backported to 0.8

2012-02-20 - eadd426 / e9cda85 - lavc 54.2.100 / 54.2.0
  Add duration field to AVCodecParserContext

2012-02-20 - eadd426 / 0b42a93 - lavu 51.40.100 / 51.23.1 - mathematics.h
  Add av_rescale_q_rnd()

2012-02-08 - f2b20b7 / 38d5533 - lavu 51.38.101 / 51.22.1 - pixdesc.h
  Add PIX_FMT_PSEUDOPAL flag.

2012-02-08 - f2b20b7 / 52f82a1 - lavc 54.2.100 / 54.1.0
  Add avcodec_encode_video2() and deprecate avcodec_encode_video().

2012-02-01 - 4c677df / 316fc74 - lavc 54.1.0
  Add av_fast_padded_malloc() as alternative for av_realloc() when aligned
  memory is required. The buffer will always have FF_INPUT_BUFFER_PADDING_SIZE
  zero-padded bytes at the end.

2012-01-31 - a369a6b / dd6d3b0 - lavf 54.1.0
  Add avformat_get_riff_video_tags() and avformat_get_riff_audio_tags().
  NOTE: this was backported to 0.8

2012-01-31 - a369a6b / af08d9a - lavc 54.1.0
  Add avcodec_is_open() function.
  NOTE: this was backported to 0.8

2012-01-30 - 151ecc2 / 8b93312 - lavu 51.36.100 / 51.22.0 - intfloat.h
  Add a new installed header libavutil/intfloat.h with int/float punning
  functions.
  NOTE: this was backported to 0.8

2012-01-25 - lavf 53.31.100 / 53.22.0
  3c5fe5b / f1caf01 Allow doing av_write_frame(ctx, NULL) for flushing possible
          buffered data within a muxer. Added AVFMT_ALLOW_FLUSH for
          muxers supporting it (av_write_frame makes sure it is called
          only for muxers with this flag).

2012-01-15 - lavc 53.56.105 / 53.34.0
  New audio encoding API:
  67f5650 / b2c75b6 Add CODEC_CAP_VARIABLE_FRAME_SIZE capability for use by audio
          encoders.
  67f5650 / 5ee5fa0 Add avcodec_fill_audio_frame() as a convenience function.
  67f5650 / b2c75b6 Add avcodec_encode_audio2() and deprecate avcodec_encode_audio().
          Add AVCodec.encode2().

2012-01-12 - b18e17e / 3167dc9 - lavfi 2.59.100 / 2.15.0
  Add a new installed header -- libavfilter/version.h -- with version macros.

2011-12-08 - a502939 - lavfi 2.52.0
  Add av_buffersink_poll_frame() to buffersink.h.

2011-12-08 - 26c6fec - lavu 51.31.0
  Add av_log_format_line.

2011-12-03 - 976b095 - lavu 51.30.0
  Add AVERROR_BUG.

2011-11-24 - 573ffbb - lavu 51.28.1
  Add av_get_alt_sample_fmt() to samplefmt.h.

2011-11-03 - 96949da - lavu 51.23.0
  Add av_strcasecmp() and av_strncasecmp() to avstring.h.

2011-10-20 - b35e9e1 - lavu 51.22.0
  Add av_strtok() to avstring.h.

2012-01-03 - ad1c8dd / b73ec05 - lavu 51.34.100 / 51.21.0
  Add av_popcount64

2011-12-18 - 7c29313 / 8400b12 - lavc 53.46.1 / 53.28.1
  Deprecate AVFrame.age. The field is unused.

2011-12-12 - 8bc7fe4 / 5266045 - lavf 53.25.0 / 53.17.0
  Add avformat_close_input().
  Deprecate av_close_input_file() and av_close_input_stream().

2011-12-02 - e4de716 / 0eea212 - lavc 53.40.0 / 53.25.0
  Add nb_samples and extended_data fields to AVFrame.
  Deprecate AVCODEC_MAX_AUDIO_FRAME_SIZE.
  Deprecate avcodec_decode_audio3() in favor of avcodec_decode_audio4().
  avcodec_decode_audio4() writes output samples to an AVFrame, which allows
  audio decoders to use get_buffer().

2011-12-04 - e4de716 / 560f773 - lavc 53.40.0 / 53.24.0
  Change AVFrame.data[4]/base[4]/linesize[4]/error[4] to [8] at next major bump.
  Change AVPicture.data[4]/linesize[4] to [8] at next major bump.
  Change AVCodecContext.error[4] to [8] at next major bump.
  Add AV_NUM_DATA_POINTERS to simplify the bump transition.

2011-11-23 - 8e576d5 / bbb46f3 - lavu 51.27.0 / 51.18.0
  Add av_samples_get_buffer_size(), av_samples_fill_arrays(), and
  av_samples_alloc(), to samplefmt.h.

2011-11-23 - 8e576d5 / 8889cc4 - lavu 51.27.0 / 51.17.0
  Add planar sample formats and av_sample_fmt_is_planar() to samplefmt.h.

2011-11-19 - dbb38bc / f3a29b7 - lavc 53.36.0 / 53.21.0
  Move some AVCodecContext fields to a new private struct, AVCodecInternal,
  which is accessed from a new field, AVCodecContext.internal.
  - fields moved:
      AVCodecContext.internal_buffer       --> AVCodecInternal.buffer
      AVCodecContext.internal_buffer_count --> AVCodecInternal.buffer_count
      AVCodecContext.is_copy               --> AVCodecInternal.is_copy

2011-11-16 - 8709ba9 / 6270671 - lavu 51.26.0 / 51.16.0
  Add av_timegm()

2011-11-13 - lavf 53.21.0 / 53.15.0
  New interrupt callback API, allowing per-AVFormatContext/AVIOContext
  interrupt callbacks.
  5f268ca / 6aa0b98 Add AVIOInterruptCB struct and the interrupt_callback field to
          AVFormatContext.
  5f268ca / 1dee0ac Add avio_open2() with additional parameters. Those are
          an interrupt callback and an options AVDictionary.
          This will allow passing AVOptions to protocols after lavf
          54.0.

2011-11-06 - 13b7781 / ba04ecf - lavu 51.24.0 / 51.14.0
  Add av_strcasecmp() and av_strncasecmp() to avstring.h.

2011-11-06 - 13b7781 / 07b172f - lavu 51.24.0 / 51.13.0
  Add av_toupper()/av_tolower()

2011-11-05 - d8cab5c / b6d08f4 - lavf 53.19.0 / 53.13.0
  Add avformat_network_init()/avformat_network_deinit()

2011-10-27 - 6faf0a2 / 512557b - lavc 53.24.0 / 53.15.0
  Remove avcodec_parse_frame.
  Deprecate AVCodecContext.parse_only and CODEC_CAP_PARSE_ONLY.

2011-10-19 - d049257 / 569129a - lavf 53.17.0 / 53.10.0
  Add avformat_new_stream(). Deprecate av_new_stream().

2011-10-13 - 91eb1b1 / b631fba - lavf 53.16.0 / 53.9.0
  Add AVFMT_NO_BYTE_SEEK AVInputFormat flag.

2011-10-12 - lavu 51.21.0 / 51.12.0
  AVOptions API rewrite.

  - f884ef0 / 145f741 FF_OPT_TYPE* renamed to AV_OPT_TYPE_*
  - new setting/getting functions with slightly different semantics:
        f884ef0 / dac66da av_set_string3 -> av_opt_set
                av_set_double  -> av_opt_set_double
                av_set_q       -> av_opt_set_q
                av_set_int     -> av_opt_set_int

        f884ef0 / 41d9d51 av_get_string  -> av_opt_get
                av_get_double  -> av_opt_get_double
                av_get_q       -> av_opt_get_q
                av_get_int     -> av_opt_get_int

  - f884ef0 / 8c5dcaa trivial rename av_next_option -> av_opt_next
  - f884ef0 / 641c7af new functions - av_opt_child_next, av_opt_child_class_next
    and av_opt_find2()

2011-09-22 - a70e787 - lavu 51.17.0
  Add av_x_if_null().

2011-09-18 - 645cebb - lavc 53.16.0
  Add showall flag2

2011-09-16 - ea8de10 - lavfi 2.42.0
  Add avfilter_all_channel_layouts.

2011-09-16 - 9899037 - lavfi 2.41.0
  Rename avfilter_all_* function names to avfilter_make_all_*.

  In particular, apply the renames:
  avfilter_all_formats         -> avfilter_make_all_formats
  avfilter_all_channel_layouts -> avfilter_make_all_channel_layouts
  avfilter_all_packing_formats -> avfilter_make_all_packing_formats

2011-09-12 - 4381bdd - lavfi 2.40.0
  Change AVFilterBufferRefAudioProps.sample_rate type from uint32_t to int.

2011-09-12 - 2c03174 - lavfi 2.40.0
  Simplify signature for avfilter_get_audio_buffer(), make it
  consistent with avfilter_get_video_buffer().

2011-09-06 - 4f7dfe1 - lavfi 2.39.0
  Rename libavfilter/vsink_buffer.h to libavfilter/buffersink.h.

2011-09-06 - c4415f6 - lavfi 2.38.0
  Unify video and audio sink API.

  In particular, add av_buffersink_get_buffer_ref(), deprecate
  av_vsink_buffer_get_video_buffer_ref() and change the value for the
  opaque field passed to the abuffersink init function.

2011-09-04 - 61e2e29 - lavu 51.16.0
  Add av_asprintf().

2011-08-22 - dacd827 - lavf 53.10.0
  Add av_find_program_from_stream().

2011-08-20 - 69e2c1a - lavu 51.13.0
  Add av_get_media_type_string().

2011-09-03 - 1889c67 / fb4ca26 - lavc 53.13.0
                       lavf 53.11.0
                       lsws  2.1.0
  Add {avcodec,avformat,sws}_get_class().

2011-08-03 - 1889c67 / c11fb82 - lavu 51.15.0
  Add AV_OPT_SEARCH_FAKE_OBJ flag for av_opt_find() function.

2011-08-14 - 323b930 - lavu 51.12.0
  Add av_fifo_peek2(), deprecate av_fifo_peek().

2011-08-26 - lavu 51.14.0 / 51.9.0
  - 976a8b2 / add41de..976a8b2 / abc78a5 Do not include intfloat_readwrite.h,
    mathematics.h, rational.h, pixfmt.h, or log.h from avutil.h.

2011-08-16 - 27fbe31 / 48f9e45 - lavf 53.11.0 / 53.8.0
  Add avformat_query_codec().

2011-08-16 - 27fbe31 / bca06e7 - lavc 53.11.0
  Add avcodec_get_type().

2011-08-06 - 0cb233c / 2f63440 - lavf 53.7.0
  Add error_recognition to AVFormatContext.

2011-08-02 - 1d186e9 / 9d39cbf - lavc 53.9.1
  Add AV_PKT_FLAG_CORRUPT AVPacket flag.

2011-07-16 - b57df29 - lavfi 2.27.0
  Add audio packing negotiation fields and helper functions.

  In particular, add AVFilterPacking enum, planar, in_packings and
  out_packings fields to AVFilterLink, and the functions:
  avfilter_set_common_packing_formats()
  avfilter_all_packing_formats()

2011-07-10 - 3602ad7 / a67c061 - lavf 53.6.0
  Add avformat_find_stream_info(), deprecate av_find_stream_info().
  NOTE: this was backported to 0.7

2011-07-10 - 3602ad7 / 0b950fe - lavc 53.8.0
  Add avcodec_open2(), deprecate avcodec_open().
  NOTE: this was backported to 0.7

  Add avcodec_alloc_context3. Deprecate avcodec_alloc_context() and
  avcodec_alloc_context2().

2011-07-01 - b442ca6 - lavf 53.5.0 - avformat.h
  Add function av_get_output_timestamp().

2011-06-28 - 5129336 - lavu 51.11.0 - avutil.h
  Define the AV_PICTURE_TYPE_NONE value in AVPictureType enum.

2011-06-19 - fd2c0a5 - lavfi 2.23.0 - avfilter.h
  Add layout negotiation fields and helper functions.

  In particular, add in_chlayouts and out_chlayouts to AVFilterLink,
  and the functions:
  avfilter_set_common_sample_formats()
  avfilter_set_common_channel_layouts()
  avfilter_all_channel_layouts()

2011-06-19 - 527ca39 - lavfi 2.22.0 - AVFilterFormats
  Change type of AVFilterFormats.formats from int * to int64_t *,
  and update formats handling API accordingly.

  avfilter_make_format_list() still takes a int32_t array and converts
  it to int64_t. A new function, avfilter_make_format64_list(), that
  takes int64_t arrays has been added.

2011-06-19 - 44f669e - lavfi 2.21.0 - vsink_buffer.h
  Add video sink buffer and vsink_buffer.h public header.

2011-06-12 - 9fdf772 - lavfi 2.18.0 - avcodec.h
  Add avfilter_get_video_buffer_ref_from_frame() function in
  libavfilter/avcodec.h.

2011-06-12 - c535494 - lavfi 2.17.0 - avfiltergraph.h
  Add avfilter_inout_alloc() and avfilter_inout_free() functions.

2011-06-12 - 6119b23 - lavfi 2.16.0 - avfilter_graph_parse()
  Change avfilter_graph_parse() signature.

2011-06-23 - 686959e / 67e9ae1 - lavu 51.10.0 / 51.8.0 - attributes.h
  Add av_printf_format().

2011-06-16 - 2905e3f / 05e84c9, 2905e3f / 25de595 - lavf 53.4.0 / 53.2.0 - avformat.h
  Add avformat_open_input and avformat_write_header().
  Deprecate av_open_input_stream, av_open_input_file,
  AVFormatParameters and av_write_header.

2011-06-16 - 2905e3f / 7e83e1c, 2905e3f / dc59ec5 - lavu 51.9.0 / 51.7.0 - opt.h
  Add av_opt_set_dict() and av_opt_find().
  Deprecate av_find_opt().
  Add AV_DICT_APPEND flag.

2011-06-10 - 45fb647 / cb7c11c - lavu 51.6.0 - opt.h
  Add av_opt_flag_is_set().

2011-06-10 - c381960 - lavfi 2.15.0 - avfilter_get_audio_buffer_ref_from_arrays
  Add avfilter_get_audio_buffer_ref_from_arrays() to avfilter.h.

2011-06-09 - f9ecb84 / d9f80ea - lavu 51.8.0 - AVMetadata
  Move AVMetadata from lavf to lavu and rename it to
  AVDictionary -- new installed header dict.h.
  All av_metadata_* functions renamed to av_dict_*.

2011-06-07 - d552f61 / a6703fa - lavu 51.8.0 - av_get_bytes_per_sample()
  Add av_get_bytes_per_sample() in libavutil/samplefmt.h.
  Deprecate av_get_bits_per_sample_fmt().

2011-06-05 - f956924 / b39b062 - lavu 51.8.0 - opt.h
  Add av_opt_free convenience function.

2011-06-06 - 95a0242 - lavfi 2.14.0 - AVFilterBufferRefAudioProps
  Remove AVFilterBufferRefAudioProps.size, and use nb_samples in
  avfilter_get_audio_buffer() and avfilter_default_get_audio_buffer() in
  place of size.

2011-06-06 - 0bc2cca - lavu 51.6.0 - av_samples_alloc()
  Switch nb_channels and nb_samples parameters order in
  av_samples_alloc().

2011-06-06 - e1c7414 - lavu 51.5.0 - av_samples_*
  Change the data layout created by av_samples_fill_arrays() and
  av_samples_alloc().

2011-06-06 - 27bcf55 - lavfi 2.13.0 - vsrc_buffer.h
  Make av_vsrc_buffer_add_video_buffer_ref() accepts an additional
  flags parameter in input.

2011-06-03 - e977ca2 - lavfi 2.12.0 - avfilter_link_free()
  Add avfilter_link_free() function.

2011-06-02 - 5ad38d9 - lavu 51.4.0 - av_force_cpu_flags()
  Add av_cpu_flags() in libavutil/cpu.h.

2011-05-28 - e71f260 - lavu 51.3.0 - pixdesc.h
  Add av_get_pix_fmt_name() in libavutil/pixdesc.h, and deprecate
  avcodec_get_pix_fmt_name() in libavcodec/avcodec.h in its favor.

2011-05-25 - 39e4206 / 30315a8 - lavf 53.3.0 - avformat.h
  Add fps_probe_size to AVFormatContext.

2011-05-22 - 5ecdfd0 - lavf 53.2.0 - avformat.h
  Introduce avformat_alloc_output_context2() and deprecate
  avformat_alloc_output_context().

2011-05-22 - 83db719 - lavfi 2.10.0 - vsrc_buffer.h
  Make libavfilter/vsrc_buffer.h public.

2011-05-19 - c000a9f - lavfi 2.8.0 - avcodec.h
  Add av_vsrc_buffer_add_frame() to libavfilter/avcodec.h.

2011-05-14 - 9fdf772 - lavfi 2.6.0 - avcodec.h
  Add avfilter_get_video_buffer_ref_from_frame() to libavfilter/avcodec.h.

2011-05-18 - 75a37b5 / 64150ff - lavc 53.7.0 - AVCodecContext.request_sample_fmt
  Add request_sample_fmt field to AVCodecContext.

2011-05-10 - 59eb12f / 188dea1 - lavc 53.6.0 - avcodec.h
  Deprecate AVLPCType and the following fields in
  AVCodecContext: lpc_coeff_precision, prediction_order_method,
  min_partition_order, max_partition_order, lpc_type, lpc_passes.
  Corresponding FLAC encoder options should be used instead.

2011-05-07 - 9fdf772 - lavfi 2.5.0 - avcodec.h
  Add libavfilter/avcodec.h header and avfilter_copy_frame_props()
  function.

2011-05-07 - 18ded93 - lavc 53.5.0 - AVFrame
  Add format field to AVFrame.

2011-05-07 - 22333a6 - lavc 53.4.0 - AVFrame
  Add width and height fields to AVFrame.

2011-05-01 - 35fe66a - lavfi 2.4.0 - avfilter.h
  Rename AVFilterBufferRefVideoProps.pixel_aspect to
  sample_aspect_ratio.

2011-05-01 - 77e9dee - lavc 53.3.0 - AVFrame
  Add a sample_aspect_ratio field to AVFrame.

2011-05-01 - 1ba5727 - lavc 53.2.0 - AVFrame
  Add a pkt_pos field to AVFrame.

2011-04-29 - 35ceaa7 - lavu 51.2.0 - mem.h
  Add av_dynarray_add function for adding
  an element to a dynamic array.

2011-04-26 - d7e5aeb / bebe72f - lavu 51.1.0 - avutil.h
  Add AVPictureType enum and av_get_picture_type_char(), deprecate
  FF_*_TYPE defines and av_get_pict_type_char() defined in
  libavcodec/avcodec.h.

2011-04-26 - d7e5aeb / 10d3940 - lavfi 2.3.0 - avfilter.h
  Add pict_type and key_frame fields to AVFilterBufferRefVideo.

2011-04-26 - d7e5aeb / 7a11c82 - lavfi 2.2.0 - vsrc_buffer
  Add sample_aspect_ratio fields to vsrc_buffer arguments

2011-04-21 - 8772156 / 94f7451 - lavc 53.1.0 - avcodec.h
  Add CODEC_CAP_SLICE_THREADS for codecs supporting sliced threading.

2011-04-15 - lavc 52.120.0 - avcodec.h
  AVPacket structure got additional members for passing side information:
    c407984 / 4de339e introduce side information for AVPacket
    c407984 / 2d8591c make containers pass palette change in AVPacket

2011-04-12 - lavf 52.107.0 - avio.h
  Avio cleanup, part II - deprecate the entire URLContext API:
    c55780d / 175389c add avio_check as a replacement for url_exist
    9891004 / ff1ec0c add avio_pause and avio_seek_time as replacements
            for _av_url_read_fseek/fpause
    d4d0932 / cdc6a87 deprecate av_protocol_next(), avio_enum_protocols
            should be used instead.
    c88caa5 / 80c6e23 rename url_set_interrupt_cb->avio_set_interrupt_cb.
    c88caa5 / f87b1b3 rename open flags: URL_* -> AVIO_*
    d4d0932 / f8270bb add avio_enum_protocols.
    d4d0932 / 5593f03 deprecate URLProtocol.
    d4d0932 / c486dad deprecate URLContext.
    d4d0932 / 026e175 deprecate the typedef for URLInterruptCB
    c88caa5 / 8e76a19 deprecate av_register_protocol2.
    11d7841 / b840484 deprecate URL_PROTOCOL_FLAG_NESTED_SCHEME
    11d7841 / 1305d93 deprecate av_url_read_seek
    11d7841 / fa104e1 deprecate av_url_read_pause
    434f248 / 727c7aa deprecate url_get_filename().
    434f248 / 5958df3 deprecate url_max_packet_size().
    434f248 / 1869ea0 deprecate url_get_file_handle().
    434f248 / 32a97d4 deprecate url_filesize().
    434f248 / e52a914 deprecate url_close().
    434f248 / 58a48c6 deprecate url_seek().
    434f248 / 925e908 deprecate url_write().
    434f248 / dce3756 deprecate url_read_complete().
    434f248 / bc371ac deprecate url_read().
    434f248 / 0589da0 deprecate url_open().
    434f248 / 62eaaea deprecate url_connect.
    434f248 / 5652bb9 deprecate url_alloc.
    434f248 / 333e894 deprecate url_open_protocol
    434f248 / e230705 deprecate url_poll and URLPollEntry

2011-04-08 - lavf 52.106.0 - avformat.h
  Minor avformat.h cleanup:
    d4d0932 / a9bf9d8 deprecate av_guess_image2_codec
    d4d0932 / c3675df rename avf_sdp_create->av_sdp_create

2011-04-03 - lavf 52.105.0 - avio.h
  Large-scale renaming/deprecating of AVIOContext-related functions:
    2cae980 / 724f6a0 deprecate url_fdopen
    2cae980 / 403ee83 deprecate url_open_dyn_packet_buf
    2cae980 / 6dc7d80 rename url_close_dyn_buf       -> avio_close_dyn_buf
    2cae980 / b92c545 rename url_open_dyn_buf        -> avio_open_dyn_buf
    2cae980 / 8978fed introduce an AVIOContext.seekable field as a replacement for
            AVIOContext.is_streamed and url_is_streamed()
    1caa412 / b64030f deprecate get_checksum()
    1caa412 / 4c4427a deprecate init_checksum()
    2fd41c9 / 4ec153b deprecate udp_set_remote_url/get_local_port
    4fa0e24 / 933e90a deprecate av_url_read_fseek/fpause
    4fa0e24 / 8d9769a deprecate url_fileno
    0fecf26 / b7f2fdd rename put_flush_packet -> avio_flush
    0fecf26 / 35f1023 deprecate url_close_buf
    0fecf26 / 83fddae deprecate url_open_buf
    0fecf26 / d9d86e0 rename url_fprintf -> avio_printf
    0fecf26 / 59f65d9 deprecate url_setbufsize
    6947b0c / 3e68b3b deprecate url_ferror
    e8bb2e2 deprecate url_fget_max_packet_size
    76aa876 rename url_fsize -> avio_size
    e519753 deprecate url_fgetc
    655e45e deprecate url_fgets
    a2704c9 rename url_ftell -> avio_tell
    e16ead0 deprecate get_strz() in favor of avio_get_str
    0300db8,2af07d3 rename url_fskip -> avio_skip
    6b4aa5d rename url_fseek -> avio_seek
    61840b4 deprecate put_tag
    22a3212 rename url_fopen/fclose -> avio_open/close.
    0ac8e2b deprecate put_nbyte
    77eb550 rename put_byte          -> avio_w8
                   put_[b/l]e<type>  -> avio_w[b/l]<type>
                   put_buffer        -> avio_write
    b7effd4 rename get_byte          -> avio_r8,
                   get_[b/l]e<type>  -> avio_r[b/l]<type>
                   get_buffer        -> avio_read
    b3db9ce deprecate get_partial_buffer
    8d9ac96 rename av_alloc_put_byte -> avio_alloc_context

2011-03-25 - 27ef7b1 / 34b47d7 - lavc 52.115.0 - AVCodecContext.audio_service_type
  Add audio_service_type field to AVCodecContext.

2011-03-17 - e309fdc - lavu 50.40.0 - pixfmt.h
  Add PIX_FMT_BGR48LE and PIX_FMT_BGR48BE pixel formats

2011-03-02 - 863c471 - lavf  52.103.0 - av_pkt_dump2, av_pkt_dump_log2
  Add new functions av_pkt_dump2, av_pkt_dump_log2 that uses the
  source stream timebase for outputting timestamps. Deprecate
  av_pkt_dump and av_pkt_dump_log.

2011-02-20 - e731b8d - lavf  52.102.0 - avio.h
  * e731b8d - rename init_put_byte() to ffio_init_context(), deprecating the
              original, and move it to a private header so it is no longer
              part of our public API. Instead, use av_alloc_put_byte().
  * ae628ec - rename ByteIOContext to AVIOContext.

2011-02-16 - 09d171b - lavf  52.101.0 - avformat.h
                       lavu  52.39.0  - parseutils.h
  * 610219a - Add av_ prefix to dump_format().
  * f6c7375 - Replace parse_date() in lavf with av_parse_time() in lavu.
  * ab0287f - Move find_info_tag from lavf to lavu and add av_prefix to it.

2011-02-15 - lavu 52.38.0 - merge libavcore
  libavcore is merged back completely into libavutil

2011-02-10 - 55bad0c - lavc 52.113.0 - vbv_delay
  Add vbv_delay field to AVCodecContext

2011-02-14 - 24a83bd - lavf 52.100.0 - AV_DISPOSITION_CLEAN_EFFECTS
  Add AV_DISPOSITION_CLEAN_EFFECTS disposition flag.

2011-02-14 - 910b5b8 - lavfi 1.76.0 - AVFilterLink sample_aspect_ratio
  Add sample_aspect_ratio field to AVFilterLink.

2011-02-10 - 12c14cd - lavf 52.99.0 - AVStream.disposition
  Add AV_DISPOSITION_HEARING_IMPAIRED and AV_DISPOSITION_VISUAL_IMPAIRED.

2011-02-09 - c0b102c - lavc 52.112.0 - avcodec_thread_init()
  Deprecate avcodec_thread_init()/avcodec_thread_free() use; instead
  set thread_count before calling avcodec_open.

2011-02-09 - 37b00b4 - lavc 52.111.0 - threading API
  Add CODEC_CAP_FRAME_THREADS with new restrictions on get_buffer()/
  release_buffer()/draw_horiz_band() callbacks for appropriate codecs.
  Add thread_type and active_thread_type fields to AVCodecContext.

2011-02-08 - 3940caa - lavf 52.98.0 - av_probe_input_buffer
  Add av_probe_input_buffer() to avformat.h for probing format from a
  ByteIOContext.

2011-02-06 - fe174fc - lavf 52.97.0 - avio.h
  Add flag for non-blocking protocols: URL_FLAG_NONBLOCK

2011-02-04 - f124b08 - lavf 52.96.0 - avformat_free_context()
  Add avformat_free_context() in avformat.h.

2011-02-03 - f5b82f4 - lavc 52.109.0 - add CODEC_ID_PRORES
  Add CODEC_ID_PRORES to avcodec.h.

2011-02-03 - fe9a3fb - lavc 52.109.0 - H.264 profile defines
  Add defines for H.264 * Constrained Baseline and Intra profiles

2011-02-02 - lavf 52.95.0
  * 50196a9 - add a new installed header version.h.
  * 4efd5cf, dccbd97, 93b78d1 - add several variants of public
    avio_{put,get}_str* functions.  Deprecate corresponding semi-public
    {put,get}_str*.

2011-02-02 - dfd2a00 - lavu 50.37.0 - log.h
  Make av_dlog public.

2011-01-31 - 7b3ea55 - lavfi 1.76.0 - vsrc_buffer
  Add sample_aspect_ratio fields to vsrc_buffer arguments

2011-01-31 - 910b5b8 - lavfi 1.75.0 - AVFilterLink sample_aspect_ratio
  Add sample_aspect_ratio field to AVFilterLink.

2011-01-15 - a242ac3 - lavfi 1.74.0 - AVFilterBufferRefAudioProps
  Rename AVFilterBufferRefAudioProps.samples_nb to nb_samples.

2011-01-14 - 7f88a5b - lavf 52.93.0 - av_metadata_copy()
  Add av_metadata_copy() in avformat.h.

2011-01-07 - 81c623f - lavc 52.107.0 - deprecate reordered_opaque
  Deprecate reordered_opaque in favor of pkt_pts/dts.

2011-01-07 - 1919fea - lavc 52.106.0 - pkt_dts
  Add pkt_dts to AVFrame, this will in the future allow multithreading decoders
  to not mess up dts.

2011-01-07 - 393cbb9 - lavc 52.105.0 - pkt_pts
  Add pkt_pts to AVFrame.

2011-01-07 - 060ec0a - lavc 52.104.0 - av_get_profile_name()
  Add av_get_profile_name to libavcodec/avcodec.h.

2010-12-27 - 0ccabee - lavfi 1.71.0 - AV_PERM_NEG_LINESIZES
  Add AV_PERM_NEG_LINESIZES in avfilter.h.

2010-12-27 - 9128ae0 - lavf 52.91.0 - av_find_best_stream()
  Add av_find_best_stream to libavformat/avformat.h.

2010-12-27 - 107a7e3 - lavf 52.90.0
  Add AVFMT_NOSTREAMS flag for formats with no streams,
  like e.g. text metadata.

2010-12-22 - 0328b9e - lavu 50.36.0 - file.h
  Add functions av_file_map() and av_file_unmap() in file.h.

2010-12-19 - 0bc55f5 - lavu 50.35.0 - error.h
  Add "not found" error codes:
  AVERROR_DEMUXER_NOT_FOUND
  AVERROR_MUXER_NOT_FOUND
  AVERROR_DECODER_NOT_FOUND
  AVERROR_ENCODER_NOT_FOUND
  AVERROR_PROTOCOL_NOT_FOUND
  AVERROR_FILTER_NOT_FOUND
  AVERROR_BSF_NOT_FOUND
  AVERROR_STREAM_NOT_FOUND

2010-12-09 - c61cdd0 - lavcore 0.16.0 - avcore.h
  Move AV_NOPTS_VALUE, AV_TIME_BASE, AV_TIME_BASE_Q symbols from
  avcodec.h to avcore.h.

2010-12-04 - 16cfc96 - lavc 52.98.0 - CODEC_CAP_NEG_LINESIZES
  Add CODEC_CAP_NEG_LINESIZES codec capability flag in avcodec.h.

2010-12-04 - bb4afa1 - lavu 50.34.0 - av_get_pix_fmt_string()
  Deprecate avcodec_pix_fmt_string() in favor of
  pixdesc.h/av_get_pix_fmt_string().

2010-12-04 - 4da12e3 - lavcore 0.15.0 - av_image_alloc()
  Add av_image_alloc() to libavcore/imgutils.h.

2010-12-02 - 037be76 - lavfi 1.67.0 - avfilter_graph_create_filter()
  Add function avfilter_graph_create_filter() in avfiltergraph.h.

2010-11-25 - 4723bc2 - lavfi 1.65.0 - avfilter_get_video_buffer_ref_from_arrays()
  Add function avfilter_get_video_buffer_ref_from_arrays() in
  avfilter.h.

2010-11-21 - 176a615 - lavcore 0.14.0 - audioconvert.h
  Add a public audio channel API in audioconvert.h, and deprecate the
  corresponding functions in libavcodec:
  avcodec_get_channel_name()
  avcodec_get_channel_layout()
  avcodec_get_channel_layout_string()
  avcodec_channel_layout_num_channels()
  and the CH_* macros defined in libavcodec/avcodec.h.

2010-11-21 - 6bfc268 - lavf 52.85.0 - avformat.h
  Add av_append_packet().

2010-11-21 - a08d918 - lavc 52.97.0 - avcodec.h
  Add av_grow_packet().

2010-11-17 - 0985e1a - lavcore 0.13.0 - parseutils.h
  Add av_parse_color() declared in libavcore/parseutils.h.

2010-11-13 - cb2c971 - lavc 52.95.0 - AVCodecContext
  Add AVCodecContext.subtitle_header and AVCodecContext.subtitle_header_size
  fields.

2010-11-13 - 5aaea02 - lavfi 1.62.0 - avfiltergraph.h
  Make avfiltergraph.h public.

2010-11-13 - 4fcbb2a - lavfi 1.61.0 - avfiltergraph.h
  Remove declarations from avfiltergraph.h for the functions:
  avfilter_graph_check_validity()
  avfilter_graph_config_links()
  avfilter_graph_config_formats()
  which are now internal.
  Use avfilter_graph_config() instead.

2010-11-08 - d2af720 - lavu 50.33.0 - eval.h
  Deprecate functions:
  av_parse_and_eval_expr(),
  av_parse_expr(),
  av_eval_expr(),
  av_free_expr(),
  in favor of the functions:
  av_expr_parse_and_eval(),
  av_expr_parse(),
  av_expr_eval(),
  av_expr_free().

2010-11-08 - 24de0ed - lavfi 1.59.0 - avfilter_free()
  Rename avfilter_destroy() to avfilter_free().
  This change breaks libavfilter API/ABI.

2010-11-07 - 1e80a0e - lavfi 1.58.0 - avfiltergraph.h
  Remove graphparser.h header, move AVFilterInOut and
  avfilter_graph_parse() declarations to libavfilter/avfiltergraph.h.

2010-11-07 - 7313132 - lavfi 1.57.0 - AVFilterInOut
  Rename field AVFilterInOut.filter to AVFilterInOut.filter_ctx.
  This change breaks libavfilter API.

2010-11-04 - 97dd1e4 - lavfi 1.56.0 - avfilter_graph_free()
  Rename avfilter_graph_destroy() to avfilter_graph_free().
  This change breaks libavfilter API/ABI.

2010-11-04 - e15aeea - lavfi 1.55.0 - avfilter_graph_alloc()
  Add avfilter_graph_alloc() to libavfilter/avfiltergraph.h.

2010-11-02 - 6f84cd1 - lavcore 0.12.0 - av_get_bits_per_sample_fmt()
  Add av_get_bits_per_sample_fmt() to libavcore/samplefmt.h and
  deprecate av_get_bits_per_sample_format().

2010-11-02 - d63e456 - lavcore 0.11.0 - samplefmt.h
  Add sample format functions in libavcore/samplefmt.h:
  av_get_sample_fmt_name(),
  av_get_sample_fmt(),
  av_get_sample_fmt_string(),
  and deprecate the corresponding libavcodec/audioconvert.h functions:
  avcodec_get_sample_fmt_name(),
  avcodec_get_sample_fmt(),
  avcodec_sample_fmt_string().

2010-11-02 - 262d1c5 - lavcore 0.10.0 - samplefmt.h
  Define enum AVSampleFormat in libavcore/samplefmt.h, deprecate enum
  SampleFormat.

2010-10-16 - 2a24df9 - lavfi 1.52.0 - avfilter_graph_config()
  Add the function avfilter_graph_config() in avfiltergraph.h.

2010-10-15 - 03700d3 - lavf 52.83.0 - metadata API
  Change demuxers to export metadata in generic format and
  muxers to accept generic format. Deprecate the public
  conversion API.

2010-10-10 - 867ae7a - lavfi 1.49.0 - AVFilterLink.time_base
  Add time_base field to AVFilterLink.

2010-09-27 - c85eef4 - lavu 50.31.0 - av_set_options_string()
  Move av_set_options_string() from libavfilter/parseutils.h to
  libavutil/opt.h.

2010-09-27 - acc0490 - lavfi 1.47.0 - AVFilterLink
  Make the AVFilterLink fields srcpad and dstpad store the pointers to
  the source and destination pads, rather than their indexes.

2010-09-27 - 372e288 - lavu 50.30.0 - av_get_token()
  Move av_get_token() from libavfilter/parseutils.h to
  libavutil/avstring.h.

2010-09-26 - 635d4ae - lsws 0.12.0 - swscale.h
  Add the functions sws_alloc_context() and sws_init_context().

2010-09-26 - 6ed0404 - lavu 50.29.0 - opt.h
  Move libavcodec/opt.h to libavutil/opt.h.

2010-09-24 - 1c1c80f - lavu 50.28.0 - av_log_set_flags()
  Default of av_log() changed due to many problems to the old no repeat
  detection. Read the docs of AV_LOG_SKIP_REPEATED in log.h before
  enabling it for your app!.

2010-09-24 - f66eb58 - lavc 52.90.0 - av_opt_show2()
  Deprecate av_opt_show() in favor or av_opt_show2().

2010-09-14 - bc6f0af - lavu 50.27.0 - av_popcount()
  Add av_popcount() to libavutil/common.h.

2010-09-08 - c6c98d0 - lavu 50.26.0 - av_get_cpu_flags()
  Add av_get_cpu_flags().

2010-09-07 - 34017fd - lavcore 0.9.0 - av_image_copy()
  Add av_image_copy().

2010-09-07 - 9686abb - lavcore 0.8.0 - av_image_copy_plane()
  Add av_image_copy_plane().

2010-09-07 - 9b7269e - lavcore 0.7.0 - imgutils.h
  Adopt hierarchical scheme for the imgutils.h function names,
  deprecate the old names.

2010-09-04 - 7160bb7 - lavu 50.25.0 - AV_CPU_FLAG_*
  Deprecate the FF_MM_* flags defined in libavcodec/avcodec.h in favor
  of the AV_CPU_FLAG_* flags defined in libavutil/cpu.h.

2010-08-26 - 5da19b5 - lavc 52.87.0 - avcodec_get_channel_layout()
  Add avcodec_get_channel_layout() in audioconvert.h.

2010-08-20 - e344336 - lavcore 0.6.0 - av_fill_image_max_pixsteps()
  Rename av_fill_image_max_pixstep() to av_fill_image_max_pixsteps().

2010-08-18 - a6ddf8b - lavcore 0.5.0 - av_fill_image_max_pixstep()
  Add av_fill_image_max_pixstep() in imgutils.h.

2010-08-17 - 4f2d2e4 - lavu 50.24.0 - AV_NE()
  Add the AV_NE macro.

2010-08-17 - ad2c950 - lavfi 1.36.0 - audio framework
  Implement AVFilterBufferRefAudioProps struct for audio properties,
  get_audio_buffer(), filter_samples() functions and related changes.

2010-08-12 - 81c1eca - lavcore 0.4.0 - av_get_image_linesize()
  Add av_get_image_linesize() in imgutils.h.

2010-08-11 - c1db7bf - lavfi 1.34.0 - AVFilterBufferRef
  Resize data and linesize arrays in AVFilterBufferRef to 8.

  This change breaks libavfilter API/ABI.

2010-08-11 - 9f08d80 - lavc 52.85.0 - av_picture_data_copy()
  Add av_picture_data_copy in avcodec.h.

2010-08-11 - 84c0386 - lavfi 1.33.0 - avfilter_open()
  Change avfilter_open() signature:
  AVFilterContext *avfilter_open(AVFilter *filter, const char *inst_name) ->
  int avfilter_open(AVFilterContext **filter_ctx, AVFilter *filter, const char *inst_name);

  This change breaks libavfilter API/ABI.

2010-08-11 - cc80caf - lavfi 1.32.0 - AVFilterBufferRef
  Add a type field to AVFilterBufferRef, and move video specific
  properties to AVFilterBufferRefVideoProps.

  This change breaks libavfilter API/ABI.

2010-08-07 - 5d4890d - lavfi 1.31.0 - AVFilterLink
  Rename AVFilterLink fields:
  AVFilterLink.srcpic    ->  AVFilterLink.src_buf
  AVFilterLink.cur_pic   ->  AVFilterLink.cur_buf
  AVFilterLink.outpic    ->  AVFilterLink.out_buf

2010-08-07 - 7fce481 - lavfi 1.30.0
  Rename functions and fields:
  avfilter_(un)ref_pic       -> avfilter_(un)ref_buffer
  avfilter_copy_picref_props -> avfilter_copy_buffer_ref_props
  AVFilterBufferRef.pic      -> AVFilterBufferRef.buffer

2010-08-07 - ecc8dad - lavfi 1.29.0 - AVFilterBufferRef
  Rename AVFilterPicRef to AVFilterBufferRef.

2010-08-07 - d54e094 - lavfi 1.28.0 - AVFilterBuffer
  Move format field from AVFilterBuffer to AVFilterPicRef.

2010-08-06 - bf176f5 - lavcore 0.3.0 - av_check_image_size()
  Deprecate avcodec_check_dimensions() in favor of the function
  av_check_image_size() defined in libavcore/imgutils.h.

2010-07-30 - 56b5e9d - lavfi 1.27.0 - AVFilterBuffer
  Increase size of the arrays AVFilterBuffer.data and
  AVFilterBuffer.linesize from 4 to 8.

  This change breaks libavfilter ABI.

2010-07-29 - e7bd48a - lavcore 0.2.0 - imgutils.h
  Add functions av_fill_image_linesizes() and
  av_fill_image_pointers(), declared in libavcore/imgutils.h.

2010-07-27 - 126b638 - lavcore 0.1.0 - parseutils.h
  Deprecate av_parse_video_frame_size() and av_parse_video_frame_rate()
  defined in libavcodec in favor of the newly added functions
  av_parse_video_size() and av_parse_video_rate() declared in
  libavcore/parseutils.h.

2010-07-23 - 4485247 - lavu 50.23.0 - mathematics.h
  Add the M_PHI constant definition.

2010-07-22 - bdab614 - lavfi 1.26.0 - media format generalization
  Add a type field to AVFilterLink.

  Change the field types:
  enum PixelFormat format   -> int format   in AVFilterBuffer
  enum PixelFormat *formats -> int *formats in AVFilterFormats
  enum PixelFormat *format  -> int format   in AVFilterLink

  Change the function signatures:
  AVFilterFormats *avfilter_make_format_list(const enum PixelFormat *pix_fmts); ->
  AVFilterFormats *avfilter_make_format_list(const int *fmts);

  int avfilter_add_colorspace(AVFilterFormats **avff, enum PixelFormat pix_fmt); ->
  int avfilter_add_format    (AVFilterFormats **avff, int fmt);

  AVFilterFormats *avfilter_all_colorspaces(void); ->
  AVFilterFormats *avfilter_all_formats    (enum AVMediaType type);

  This change breaks libavfilter API/ABI.

2010-07-21 - aac6ca6 - lavcore 0.0.0
  Add libavcore.

2010-07-17 - b5c582f - lavfi 1.25.0 - AVFilterBuffer
  Remove w and h fields from AVFilterBuffer.

2010-07-17 - f0d77b2 - lavfi 1.24.0 - AVFilterBuffer
  Rename AVFilterPic to AVFilterBuffer.

2010-07-17 - 57fe80f - lavf 52.74.0 - url_fskip()
  Make url_fskip() return an int error code instead of void.

2010-07-11 - 23940f1 - lavc 52.83.0
  Add AVCodecContext.lpc_type and AVCodecContext.lpc_passes fields.
  Add AVLPCType enum.
  Deprecate AVCodecContext.use_lpc.

2010-07-11 - e1d7c88 - lavc 52.82.0 - avsubtitle_free()
  Add a function for free the contents of a AVSubtitle generated by
  avcodec_decode_subtitle.

2010-07-11 - b91d08f - lavu 50.22.0 - bswap.h and intreadwrite.h
  Make the bswap.h and intreadwrite.h API public.

2010-07-08 - ce1cd1c - lavu 50.21.0 - pixdesc.h
  Rename read/write_line() to av_read/write_image_line().

2010-07-07 - 4d508e4 - lavfi 1.21.0 - avfilter_copy_picref_props()
  Add avfilter_copy_picref_props().

2010-07-03 - 2d525ef - lavc 52.79.0
  Add FF_COMPLIANCE_UNOFFICIAL and change all instances of
  FF_COMPLIANCE_INOFFICIAL to use FF_COMPLIANCE_UNOFFICIAL.

2010-07-02 - 89eec74 - lavu 50.20.0 - lfg.h
  Export av_lfg_init(), av_lfg_get(), av_mlfg_get(), and av_bmg_get() through
  lfg.h.

2010-06-28 - a52e2c3 - lavfi 1.20.1 - av_parse_color()
  Extend av_parse_color() syntax, make it accept an alpha value specifier and
  set the alpha value to 255 by default.

2010-06-22 - 735cf6b - lavf 52.71.0 - URLProtocol.priv_data_size, priv_data_class
  Add priv_data_size and priv_data_class to URLProtocol.

2010-06-22 - ffbb289 - lavf 52.70.0 - url_alloc(), url_connect()
  Add url_alloc() and url_connect().

2010-06-22 - 9b07a2d - lavf 52.69.0 - av_register_protocol2()
  Add av_register_protocol2(), deprecating av_register_protocol().

2010-06-09 - 65db058 - lavu 50.19.0 - av_compare_mod()
  Add av_compare_mod() to libavutil/mathematics.h.

2010-06-05 - 0b99215 - lavu 50.18.0 - eval API
  Make the eval API public.

2010-06-04 - 31878fc - lavu 50.17.0 - AV_BASE64_SIZE
  Add AV_BASE64_SIZE() macro.

2010-06-02 - 7e566bb - lavc 52.73.0 - av_get_codec_tag_string()
  Add av_get_codec_tag_string().

2010-06-01 - 2b99142 - lsws 0.11.0 - convertPalette API
  Add sws_convertPalette8ToPacked32() and sws_convertPalette8ToPacked24().

2010-05-26 - 93ebfee - lavc 52.72.0 - CODEC_CAP_EXPERIMENTAL
  Add CODEC_CAP_EXPERIMENTAL flag.
  NOTE: this was backported to 0.6

2010-05-23 - 9977863 - lavu 50.16.0 - av_get_random_seed()
  Add av_get_random_seed().

2010-05-18 - 796ac23 - lavf 52.63.0 - AVFMT_FLAG_RTP_HINT
  Add AVFMT_FLAG_RTP_HINT as possible value for AVFormatContext.flags.
  NOTE: this was backported to 0.6

2010-05-09 - b6bc205 - lavfi 1.20.0 - AVFilterPicRef
  Add interlaced and top_field_first fields to AVFilterPicRef.

------------------------------8<-------------------------------------
                   0.6 branch was cut here
----------------------------->8--------------------------------------

2010-05-01 - 8e2ee18 - lavf 52.62.0 - probe function
  Add av_probe_input_format2 to API, it allows ignoring probe
  results below given score and returns the actual probe score.

2010-04-01 - 3dd6180 - lavf 52.61.0 - metadata API
  Add a flag for av_metadata_set2() to disable overwriting of
  existing tags.

2010-04-01 - 0fb49b5 - lavc 52.66.0
  Add avcodec_get_edge_width().

2010-03-31 - d103218 - lavc 52.65.0
  Add avcodec_copy_context().

2010-03-31 - 1a70d12 - lavf 52.60.0 - av_match_ext()
  Make av_match_ext() public.

2010-03-31 - 1149150 - lavu 50.14.0 - AVMediaType
  Move AVMediaType enum from libavcodec to libavutil.

2010-03-31 - 72415b2 - lavc 52.64.0 - AVMediaType
  Define AVMediaType enum, and use it instead of enum CodecType, which
  is deprecated and will be dropped at the next major bump.

2010-03-25 - 8795823 - lavu 50.13.0 - av_strerror()
  Implement av_strerror().

2010-03-23 - e1484eb - lavc 52.60.0 - av_dct_init()
  Support DCT-I and DST-I.

2010-03-15 - b8819c8 - lavf 52.56.0 - AVFormatContext.start_time_realtime
  Add AVFormatContext.start_time_realtime field.

2010-03-13 - 5bb5c1d - lavfi 1.18.0 - AVFilterPicRef.pos
  Add AVFilterPicRef.pos field.

2010-03-13 - 60c144f - lavu 50.12.0 - error.h
  Move error code definitions from libavcodec/avcodec.h to
  the new public header libavutil/error.h.

2010-03-07 - c709483 - lavc 52.56.0 - avfft.h
  Add public FFT interface.

2010-03-06 - ac6ef86 - lavu 50.11.0 - av_stristr()
  Add av_stristr().

2010-03-03 - 4b83fc0 - lavu 50.10.0 - av_tree_enumerate()
  Add av_tree_enumerate().

2010-02-07 - b687c1a - lavu 50.9.0 - av_compare_ts()
  Add av_compare_ts().

2010-02-05 - 3f3dc76 - lsws 0.10.0 - sws_getCoefficients()
  Add sws_getCoefficients().

2010-02-01 - ca76a11 - lavf 52.50.0 - metadata API
  Add a list of generic tag names, change 'author' -> 'artist',
  'year' -> 'date'.

2010-01-30 - 80a07f6 - lavu 50.8.0 - av_get_pix_fmt()
  Add av_get_pix_fmt().

2010-01-21 - 01cc47d - lsws 0.9.0 - sws_scale()
  Change constness attributes of sws_scale() parameters.

2010-01-10 - 3fb8e77 - lavfi 1.15.0 - avfilter_graph_config_links()
  Add a log_ctx parameter to avfilter_graph_config_links().

2010-01-07 - 8e9767f - lsws 0.8.0 - sws_isSupported{In,Out}put()
  Add sws_isSupportedInput() and sws_isSupportedOutput() functions.

2010-01-06 - c1d662f - lavfi 1.14.0 - avfilter_add_colorspace()
  Change the avfilter_add_colorspace() signature, make it accept an
  (AVFilterFormats **) rather than an (AVFilterFormats *) as before.

2010-01-03 - 4fd1f18 - lavfi 1.13.0 - avfilter_add_colorspace()
  Add avfilter_add_colorspace().

2010-01-02 - 8eb631f - lavf 52.46.0 - av_match_ext()
  Add av_match_ext(), it should be used in place of match_ext().

2010-01-01 - a1f547b - lavf 52.45.0 - av_guess_format()
  Add av_guess_format(), it should be used in place of guess_format().

2009-12-13 - a181981 - lavf 52.43.0 - metadata API
  Add av_metadata_set2(), AV_METADATA_DONT_STRDUP_KEY and
  AV_METADATA_DONT_STRDUP_VAL.

2009-12-13 - 277c733 - lavu 50.7.0 - avstring.h API
  Add av_d2str().

2009-12-13 - 02b398e - lavc 52.42.0 - AVStream
  Add avg_frame_rate.

2009-12-12 - 3ba69a1 - lavu 50.6.0 - av_bmg_next()
  Introduce the av_bmg_next() function.

2009-12-05 - a13a543 - lavfi 1.12.0 - avfilter_draw_slice()
  Add a slice_dir parameter to avfilter_draw_slice().

2009-11-26 - 4cc3f6a - lavfi 1.11.0 - AVFilter
  Remove the next field from AVFilter, this is not anymore required.

2009-11-25 - 1433c4a - lavfi 1.10.0 - avfilter_next()
  Introduce the avfilter_next() function.

2009-11-25 - 86a60fa - lavfi 1.9.0 - avfilter_register()
  Change the signature of avfilter_register() to make it return an
  int. This is required since now the registration operation may fail.

2009-11-25 - 74a0059 - lavu 50.5.0 - pixdesc.h API
  Make the pixdesc.h API public.

2009-10-27 - 243110f - lavfi 1.5.0 - AVFilter.next
  Add a next field to AVFilter, this is used for simplifying the
  registration and management of the registered filters.

2009-10-23 - cccd292 - lavfi 1.4.1 - AVFilter.description
  Add a description field to AVFilter.

2009-10-19 - 6b5dc05 - lavfi 1.3.0 - avfilter_make_format_list()
  Change the interface of avfilter_make_format_list() from
  avfilter_make_format_list(int n, ...) to
  avfilter_make_format_list(enum PixelFormat *pix_fmts).

2009-10-18 - 0eb4ff9 - lavfi 1.0.0 - avfilter_get_video_buffer()
  Make avfilter_get_video_buffer() recursive and add the w and h
  parameters to it.

2009-10-07 - 46c40e4 - lavfi 0.5.1 - AVFilterPic
  Add w and h fields to AVFilterPic.

2009-06-22 - 92400be - lavf 52.34.1 - AVFormatContext.packet_size
  This is now an unsigned int instead of a signed int.

2009-06-19 - a4276ba - lavc 52.32.0 - AVSubtitle.pts
  Add a pts field to AVSubtitle which gives the subtitle packet pts
  in AV_TIME_BASE. Some subtitle de-/encoders (e.g. XSUB) will
  not work right without this.

2009-06-03 - 8f3f2e0 - lavc 52.30.2 - AV_PKT_FLAG_KEY
  PKT_FLAG_KEY has been deprecated and will be dropped at the next
  major version. Use AV_PKT_FLAG_KEY instead.

2009-06-01 - f988ce6 - lavc 52.30.0 - av_lockmgr_register()
  av_lockmgr_register() can be used to register a callback function
  that lavc (and in the future, libraries that depend on lavc) can use
  to implement mutexes. The application should provide a callback function
  that implements the AV_LOCK_* operations described in avcodec.h.
  When the lock manager is registered, FFmpeg is guaranteed to behave
  correctly in a multi-threaded application.

2009-04-30 - ce1d9c8 - lavc 52.28.0 - av_free_packet()
  av_free_packet() is no longer an inline function. It is now exported.

2009-04-11 - 80d403f - lavc 52.25.0 - deprecate av_destruct_packet_nofree()
  Please use NULL instead. This has been supported since r16506
  (lavf > 52.23.1, lavc > 52.10.0).

2009-04-07 - 7a00bba - lavc 52.23.0 - avcodec_decode_video/audio/subtitle
  The old decoding functions are deprecated, all new code should use the
  new functions avcodec_decode_video2(), avcodec_decode_audio3() and
  avcodec_decode_subtitle2(). These new functions take an AVPacket *pkt
  argument instead of a const uint8_t *buf / int buf_size pair.

2009-04-03 - 7b09db3 - lavu 50.3.0 - av_fifo_space()
  Introduce the av_fifo_space() function.

2009-04-02 - fabd246 - lavc 52.23.0 - AVPacket
  Move AVPacket declaration from libavformat/avformat.h to
  libavcodec/avcodec.h.

2009-03-22 - 6e08ca9 - lavu 50.2.0 - RGB32 pixel formats
  Convert the pixel formats PIX_FMT_ARGB, PIX_FMT_RGBA, PIX_FMT_ABGR,
  PIX_FMT_BGRA, which were defined as macros, into enum PixelFormat values.
  Conversely PIX_FMT_RGB32, PIX_FMT_RGB32_1, PIX_FMT_BGR32 and
  PIX_FMT_BGR32_1 are now macros.
  avcodec_get_pix_fmt() now recognizes the "rgb32" and "bgr32" aliases.
  Re-sort the enum PixelFormat list accordingly.
  This change breaks API/ABI backward compatibility.

2009-03-22 - f82674e - lavu 50.1.0 - PIX_FMT_RGB5X5 endian variants
  Add the enum PixelFormat values:
  PIX_FMT_RGB565BE, PIX_FMT_RGB565LE, PIX_FMT_RGB555BE, PIX_FMT_RGB555LE,
  PIX_FMT_BGR565BE, PIX_FMT_BGR565LE, PIX_FMT_BGR555BE, PIX_FMT_BGR555LE.

2009-03-21 - ee6624e - lavu 50.0.0  - av_random*
  The Mersenne Twister PRNG implemented through the av_random* functions
  was removed. Use the lagged Fibonacci PRNG through the av_lfg* functions
  instead.

2009-03-08 - 41dd680 - lavu 50.0.0  - AVFifoBuffer
  av_fifo_init, av_fifo_read, av_fifo_write and av_fifo_realloc were dropped
  and replaced by av_fifo_alloc, av_fifo_generic_read, av_fifo_generic_write
  and av_fifo_realloc2.
  In addition, the order of the function arguments of av_fifo_generic_read
  was changed to match av_fifo_generic_write.
  The AVFifoBuffer/struct AVFifoBuffer may only be used in an opaque way by
  applications, they may not use sizeof() or directly access members.

2009-03-01 - ec26457 - lavf 52.31.0 - Generic metadata API
  Introduce a new metadata API (see av_metadata_get() and friends).
  The old API is now deprecated and should not be used anymore. This especially
  includes the following structure fields:
    - AVFormatContext.title
    - AVFormatContext.author
    - AVFormatContext.copyright
    - AVFormatContext.comment
    - AVFormatContext.album
    - AVFormatContext.year
    - AVFormatContext.track
    - AVFormatContext.genre
    - AVStream.language
    - AVStream.filename
    - AVProgram.provider_name
    - AVProgram.name
    - AVChapter.title<|MERGE_RESOLUTION|>--- conflicted
+++ resolved
@@ -15,14 +15,12 @@
 
 API changes, most recent first:
 
-<<<<<<< HEAD
-2014-05-xx - xxxxxxx - lavu 52.86.100 - fifo.h
-  Add av_fifo_alloc_array() function.
-=======
 2014-05-19 - xxxxxxx - lavf 55.18.0 - avformat.h
   Add av_stream_get_side_data() to access stream-level side data
   in the same way as av_packet_get_side_data().
->>>>>>> c23c96b6
+
+2014-05-xx - xxxxxxx - lavu 52.86.100 - fifo.h
+  Add av_fifo_alloc_array() function.
 
 2014-05-xx - xxxxxxx - lavu 53.15.0 - frame.h, display.h
   Add AV_FRAME_DATA_DISPLAYMATRIX for exporting frame-level
