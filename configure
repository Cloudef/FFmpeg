--- conflicted
+++ resolved
@@ -2524,11 +2524,7 @@
     ;;
 esac
 
-<<<<<<< HEAD
-set_default arch cc cxx pkg_config strip sysinclude target_os yasmexe
-=======
-set_default arch cc pkg_config sysinclude target_exec target_os
->>>>>>> b1ee8eec
+set_default arch cc cxx pkg_config strip sysinclude target_exec target_os yasmexe
 enabled cross_compile || host_cc_default=$cc
 set_default host_cc
 
